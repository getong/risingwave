--- conflicted
+++ resolved
@@ -58,35 +58,12 @@
 repository = "https://github.com/risingwavelabs/risingwave"
 
 [workspace.dependencies]
-<<<<<<< HEAD
-aws-config = { version = "0.51", default-features = false, features = [
-  "rt-tokio",
-  "native-tls",
-] }
-aws-sdk-kinesis = { version = "0.21", default-features = false, features = [
-  "rt-tokio",
-  "native-tls",
-] }
-aws-sdk-s3 = { version = "0.21", default-features = false, features = [
-  "rt-tokio",
-  "native-tls",
-] }
-aws-sdk-ec2 = { version = "0.21", default-features = false, features = [
-  "rt-tokio",
-  "native-tls",
-] }
-aws-sdk-sqs = { version = "0.21", default-features = false, features = [
-  "rt-tokio",
-  "native-tls",
-] }
-=======
 await-tree = "0.1.1"
 aws-config = { version = "0.51", default-features = false, features = ["rt-tokio", "native-tls"] }
 aws-sdk-kinesis = { version = "0.21", default-features = false, features = ["rt-tokio", "native-tls"] }
 aws-sdk-s3 = { version = "0.21", default-features = false, features = ["rt-tokio","native-tls"] }
 aws-sdk-ec2 = { version = "0.21", default-features = false, features = ["rt-tokio","native-tls"] }
 aws-sdk-sqs = { version = "0.21", default-features = false, features = ["rt-tokio", "native-tls"] }
->>>>>>> d99c6c7e
 aws-smithy-http = "0.51"
 aws-smithy-types = "0.51"
 aws-endpoint = "0.51"
