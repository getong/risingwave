--- conflicted
+++ resolved
@@ -21,11 +21,8 @@
 use std::time::Duration;
 
 use futures::Future;
-<<<<<<< HEAD
 use opentelemetry_otlp::WithExportConfig;
-=======
 use risingwave_common::metrics::MetricsLayer;
->>>>>>> e3fe51b8
 use tracing::Level;
 use tracing_subscriber::filter::{Directive, Targets};
 use tracing_subscriber::layer::SubscriberExt;
@@ -147,26 +144,9 @@
 ///   `RUST_LOG="info,risingwave_stream=info,risingwave_batch=info,risingwave_storage=info"`
 /// * `RW_QUERY_LOG_PATH`: the path to generate query log. If set, [`ENABLE_QUERY_LOG_FILE`] is
 ///   turned on.
-<<<<<<< HEAD
-pub fn init_risingwave_logger(settings: LoggerSettings) {
+pub fn init_risingwave_logger(settings: LoggerSettings, registry: prometheus::Registry) {
     // Default filter for logging to stdout and tracing.
     let filter = {
-=======
-pub fn init_risingwave_logger(settings: LoggerSettings, registry: prometheus::Registry) {
-    let mut layers = vec![];
-
-    // fmt layer (formatting and logging to stdout)
-    {
-        let fmt_layer = tracing_subscriber::fmt::layer()
-            .compact()
-            .with_ansi(settings.colorful);
-        let fmt_layer = if ENABLE_PRETTY_LOG {
-            fmt_layer.pretty().boxed()
-        } else {
-            fmt_layer.boxed()
-        };
-
->>>>>>> e3fe51b8
         let filter = filter::Targets::new()
             .with_target("aws_sdk_ec2", Level::INFO)
             .with_target("aws_sdk_s3", Level::INFO)
@@ -312,7 +292,7 @@
         });
     };
 
-<<<<<<< HEAD
+    // Tracing layer
     if let Ok(endpoint) = std::env::var("RW_TRACING_ENDPOINT") {
         use opentelemetry::{sdk, KeyValue};
 
@@ -360,11 +340,14 @@
         layers.push(layer.boxed());
     }
 
-=======
-    let filter = filter::Targets::new().with_target("aws_smithy_client::retry", Level::DEBUG);
-
-    layers.push(Box::new(MetricsLayer::new(registry).with_filter(filter)));
->>>>>>> e3fe51b8
+    // Metrics layer
+    {
+        let filter = filter::Targets::new().with_target("aws_smithy_client::retry", Level::DEBUG);
+
+        layers.push(Box::new(MetricsLayer::new(registry).with_filter(filter)));
+    }
+
+
     tracing_subscriber::registry().with(layers).init();
 
     // TODO: add file-appender tracing subscriber in the future
