[package]
name = "risingwave_common"
version = { workspace = true }
edition = { workspace = true }
homepage = { workspace = true }
keywords = { workspace = true }
license = { workspace = true }
repository = { workspace = true }

[package.metadata.cargo-machete]
ignored = ["workspace-hack"]

[package.metadata.cargo-udeps.ignore]
normal = ["workspace-hack"]

[dependencies]
anyhow = "1"
arc-swap = "1"
arrow-array = "36"
arrow-buffer = "36"
arrow-schema = "36"
async-trait = "0.1"
auto_enums = "0.8"
bitflags = "2"
byteorder = "1"
bytes = "1"
chrono = { version = "0.4", default-features = false, features = [
    "clock",
    "std",
] }
chrono-tz = { version = "0.7", features = ["case-insensitive"] }
clap = { version = "4", features = ["derive"] }
comfy-table = "6"
crc32fast = "1"
easy-ext = "1"
educe = "0.4"
either = "1"
enum-as-inner = "0.5"
ethnum = { version = "1", features = ["serde"] }
fixedbitset = { version = "0.4", features = ["std"] }
futures = { version = "0.3", default-features = false, features = ["alloc"] }
futures-async-stream = { workspace = true }
hex = "0.4.3"
humantime = "2.1"
hytra = { workspace = true }
itertools = "0.10"
itoa = "1.0"
lru = { git = "https://github.com/risingwavelabs/lru-rs.git", rev = "cb2d7c7" }
memcomparable = { version = "0.2", features = ["decimal"] }
num-integer = "0.1"
num-traits = "0.2"
number_prefix = "0.4.0"
opentelemetry = "0.19"
parking_lot = "0.12"
parse-display = "0.6"
paste = "1"
postgres-types = { version = "0.2.5", features = [
    "derive",
    "with-chrono-0_4",
    "with-serde_json-1",
] }
prometheus = { version = "0.13" }
prost = "0.11"
rand = "0.8"
regex = "1"
reqwest = { version = "0.11", features = ["json"] }
risingwave_common_proc_macro = { path = "./proc_macro" }
risingwave_pb = { path = "../prost" }
rust_decimal = { version = "1", features = ["db-postgres", "maths"] }
ryu = "1.0"
serde = { version = "1", features = ["derive"] }
serde_default = "0.1"
serde_json = "1"
serde_with = "2"
smallbitset = "0.6.1"
speedate = "0.7.0"
static_assertions = "1"
strum = "0.24"
strum_macros = "0.24"
sysinfo = { version = "0.26", default-features = false }
thiserror = "1"
tinyvec = { version = "1", features = ["rustc_1_55", "grab_spare_slice"] }
tokio = { version = "0.2", package = "madsim-tokio", features = [
    "rt",
    "rt-multi-thread",
    "sync",
    "macros",
    "time",
    "signal",
] }
toml = "0.7"
tonic = { version = "0.2", package = "madsim-tonic" }
tracing = "0.1"
<<<<<<< HEAD
tracing-opentelemetry = "0.19"
=======
tracing-subscriber = "0.3.16"
>>>>>>> e3fe51b8
twox-hash = "1"
url = "2"
uuid = "1.2.2"

[target.'cfg(not(madsim))'.dependencies]
workspace-hack = { path = "../workspace-hack" }

[target.'cfg(target_os = "linux")'.dependencies]
procfs = { version = "0.14", default-features = false }
libc = "0.2"

[target.'cfg(target_os = "macos")'.dependencies]
darwin-libproc = { git = "https://github.com/risingwavelabs/darwin-libproc.git", rev = "a502be24bd0971463f5bcbfe035a248d8ba503b7" }
libc = "0.2.72"
mach2 = "0.4"

[dev-dependencies]
criterion = "0.4"
more-asserts = "0.3"
pretty_assertions = "1"
rand = "0.8"
rusty-fork = "0.3"
tempfile = "3"

[[bench]]
name = "bench_encoding"
harness = false

[[bench]]
name = "bench_row"
harness = false

[[bench]]
name = "bitmap"
harness = false

[[bench]]
name = "bench_hash_key_encoding"
harness = false

[[bench]]
name = "bench_data_chunk_encoding"
harness = false

[[bench]]
name = "bench_data_chunk_compact"
harness = false

[[bench]]
name = "bench_array"
harness = false

[[bin]]
name = "example-config"
path = "src/bin/default_config.rs"<|MERGE_RESOLUTION|>--- conflicted
+++ resolved
@@ -91,11 +91,8 @@
 toml = "0.7"
 tonic = { version = "0.2", package = "madsim-tonic" }
 tracing = "0.1"
-<<<<<<< HEAD
 tracing-opentelemetry = "0.19"
-=======
 tracing-subscriber = "0.3.16"
->>>>>>> e3fe51b8
 twox-hash = "1"
 url = "2"
 uuid = "1.2.2"
