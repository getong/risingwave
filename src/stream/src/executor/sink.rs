// Copyright 2023 RisingWave Labs
//
// Licensed under the Apache License, Version 2.0 (the "License");
// you may not use this file except in compliance with the License.
// You may obtain a copy of the License at
//
//     http://www.apache.org/licenses/LICENSE-2.0
//
// Unless required by applicable law or agreed to in writing, software
// distributed under the License is distributed on an "AS IS" BASIS,
// WITHOUT WARRANTIES OR CONDITIONS OF ANY KIND, either express or implied.
// See the License for the specific language governing permissions and
// limitations under the License.

use std::sync::Arc;
use std::time::Instant;

use futures::stream::select;
use futures::{FutureExt, StreamExt};
use futures_async_stream::try_stream;
use prometheus::Histogram;
use risingwave_common::array::{Op, StreamChunk};
use risingwave_common::catalog::Schema;
use risingwave_common::row::Row;
use risingwave_common::types::DataType;
use risingwave_common::util::chunk_coalesce::DataChunkBuilder;
use risingwave_connector::sink::catalog::SinkType;
use risingwave_connector::sink::{Sink, SinkConfig, SinkImpl};
use risingwave_connector::{dispatch_sink, ConnectorParams};

use super::error::{StreamExecutorError, StreamExecutorResult};
use super::{BoxedExecutor, Executor, Message};
use crate::common::log_store::{LogReader, LogStoreFactory, LogStoreReadItem, LogWriter};
use crate::executor::monitor::StreamingMetrics;
use crate::executor::{expect_first_barrier, ActorContextRef, BoxedMessageStream, PkIndices};

pub struct SinkExecutor<F: LogStoreFactory> {
    input: BoxedExecutor,
    metrics: Arc<StreamingMetrics>,
    sink: SinkImpl,
    config: SinkConfig,
    identity: String,
    schema: Schema,
    pk_indices: Vec<usize>,
    sink_type: SinkType,
    sink_id: u64,
    actor_context: ActorContextRef,
    log_reader: F::Reader,
    log_writer: F::Writer,
}

async fn build_sink(
    config: SinkConfig,
    schema: Schema,
    pk_indices: PkIndices,
    connector_params: ConnectorParams,
    sink_type: SinkType,
    sink_id: u64,
) -> StreamExecutorResult<SinkImpl> {
    Ok(SinkImpl::new(
        config,
        schema,
        pk_indices,
        connector_params,
        sink_type,
        sink_id,
    )
    .await?)
}

// Drop all the DELETE messages in this chunk and convert UPDATE INSERT into INSERT.
fn force_append_only(chunk: StreamChunk, data_types: Vec<DataType>) -> Option<StreamChunk> {
    let mut builder = DataChunkBuilder::new(data_types, chunk.cardinality() + 1);
    for (op, row_ref) in chunk.rows() {
        if op == Op::Insert || op == Op::UpdateInsert {
            let finished = builder.append_one_row(row_ref.into_owned_row());
            assert!(finished.is_none());
        }
    }
    builder.consume_all().map(|data_chunk| {
        let ops = vec![Op::Insert; data_chunk.capacity()];
        StreamChunk::from_parts(ops, data_chunk)
    })
}

impl<F: LogStoreFactory> SinkExecutor<F> {
    #[allow(clippy::too_many_arguments)]
    pub async fn new(
        materialize_executor: BoxedExecutor,
        metrics: Arc<StreamingMetrics>,
        config: SinkConfig,
        executor_id: u64,
        connector_params: ConnectorParams,
        schema: Schema,
        pk_indices: Vec<usize>,
        sink_type: SinkType,
        sink_id: u64,
        actor_context: ActorContextRef,
        log_store_factory: F,
    ) -> StreamExecutorResult<Self> {
        let (log_reader, log_writer) = log_store_factory.build().await;
        let sink = build_sink(
            config.clone(),
            schema.clone(),
            pk_indices.clone(),
            connector_params,
            sink_type,
        )
        .await?;
        Ok(Self {
            input: materialize_executor,
            metrics,
            sink,
            config,
            identity: format!("SinkExecutor {:X?}", executor_id),
            schema,
            sink_type,
<<<<<<< HEAD
            pk_indices,
=======
            sink_id,
>>>>>>> 337b7e32
            actor_context,
            log_reader,
            log_writer,
        })
    }

    fn execute_inner(self) -> BoxedMessageStream {
        let metrics = self
            .metrics
            .sink_commit_duration
            .with_label_values(&[self.identity.as_str(), self.config.get_connector()]);
<<<<<<< HEAD
=======
        let consume_log_stream = Self::execute_consume_log(
            config,
            schema,
            self.pk_indices,
            self.connector_params,
            self.sink_type,
            self.sink_id,
            self.log_reader,
            metrics,
        );
>>>>>>> 337b7e32

        let write_log_stream = Self::execute_write_log(
            self.input,
            self.log_writer,
            self.schema,
            self.sink_type,
            self.actor_context,
        );

        dispatch_sink!(self.sink, sink, {
            let consume_log_stream = Self::execute_consume_log(sink, self.log_reader, metrics);
            select(consume_log_stream.into_stream(), write_log_stream).boxed()
        })
    }

    #[try_stream(ok = Message, error = StreamExecutorError)]
    async fn execute_write_log(
        input: BoxedExecutor,
        mut log_writer: impl LogWriter,
        schema: Schema,
        sink_type: SinkType,
        actor_context: ActorContextRef,
    ) {
        let data_types = schema.data_types();
        let mut input = input.execute();

        let barrier = expect_first_barrier(&mut input).await?;

        let epoch_pair = barrier.epoch;

        log_writer.init(epoch_pair.curr).await?;

        // Propagate the first barrier
        yield Message::Barrier(barrier);

        #[for_await]
        for msg in input {
            match msg? {
                Message::Watermark(w) => yield Message::Watermark(w),
                Message::Chunk(chunk) => {
                    let visible_chunk = if sink_type == SinkType::ForceAppendOnly {
                        // Force append-only by dropping UPDATE/DELETE messages. We do this when the
                        // user forces the sink to be append-only while it is actually not based on
                        // the frontend derivation result.
                        force_append_only(chunk.clone(), data_types.clone())
                    } else {
                        Some(chunk.clone().compact())
                    };

                    if let Some(chunk) = visible_chunk {
                        // NOTE: We start the txn here because a force-append-only sink might
                        // receive a data chunk full of DELETE messages and then drop all of them.
                        // At this point (instead of the point above when we receive the upstream
                        // data chunk), we make sure that we do have data to send out, and we can
                        // thus mark the txn as started.
                        log_writer.write_chunk(chunk.clone()).await?;

                        yield Message::Chunk(chunk);
                    }
                }
                Message::Barrier(barrier) => {
                    log_writer
                        .flush_current_epoch(barrier.epoch.curr, barrier.checkpoint)
                        .await?;
                    if let Some(vnode_bitmap) = barrier.as_update_vnode_bitmap(actor_context.id) {
                        log_writer.update_vnode_bitmap(vnode_bitmap);
                    }
                    yield Message::Barrier(barrier);
                }
            }
        }
    }

<<<<<<< HEAD
    async fn execute_consume_log<S: Sink, R: LogReader>(
        mut sink: S,
        mut log_reader: R,
        sink_commit_duration_metrics: Histogram,
    ) -> StreamExecutorResult<Message> {
        log_reader.init().await?;

        enum LogConsumerState {
            /// Mark that the log consumer is not initialized yet
            Uninitialized,
=======
    #[expect(clippy::too_many_arguments)]
    async fn execute_consume_log<R: LogReader>(
        config: SinkConfig,
        schema: Schema,
        pk_indices: Vec<usize>,
        connector_params: ConnectorParams,
        sink_type: SinkType,
        sink_id: u64,
        mut log_reader: R,
        sink_commit_duration_metrics: Histogram,
    ) -> StreamExecutorResult<Message> {
        let mut sink = build_sink(
            config,
            schema,
            pk_indices,
            connector_params,
            sink_type,
            sink_id,
        )
        .await?;
>>>>>>> 337b7e32

            /// Mark that there is some data written in this checkpoint.
            Writing { curr_epoch: u64 },

            /// Mark that the consumer has been checkpointed and there is no new data written after
            /// the checkpoint
            Checkpointed { prev_epoch: u64 },
        }

        let mut state = LogConsumerState::Uninitialized;

        loop {
            let (epoch, item): (u64, LogStoreReadItem) = log_reader.next_item().await?;
            match item {
                LogStoreReadItem::StreamChunk(chunk) => {
                    state = match state {
                        LogConsumerState::Uninitialized => {
                            sink.begin_epoch(epoch).await?;
                            LogConsumerState::Writing { curr_epoch: epoch }
                        }
                        LogConsumerState::Writing { curr_epoch } => {
                            assert!(
                                epoch >= curr_epoch,
                                "new epoch {} should not be below the current epoch {}",
                                epoch,
                                curr_epoch
                            );
                            LogConsumerState::Writing { curr_epoch: epoch }
                        }
                        LogConsumerState::Checkpointed { prev_epoch } => {
                            assert!(
                                epoch > prev_epoch,
                                "new epoch {} should be greater than prev epoch {}",
                                epoch,
                                prev_epoch
                            );
                            sink.begin_epoch(epoch).await?;
                            LogConsumerState::Writing { curr_epoch: epoch }
                        }
                    };

                    if let Err(e) = sink.write_batch(chunk.clone()).await {
                        sink.abort().await?;
                        return Err(e.into());
                    }
                }
                LogStoreReadItem::Barrier { is_checkpoint } => {
                    state = match state {
                        LogConsumerState::Uninitialized => {
                            LogConsumerState::Checkpointed { prev_epoch: epoch }
                        }
                        LogConsumerState::Writing { curr_epoch } => {
                            assert!(
                                epoch >= curr_epoch,
                                "barrier epoch {} should not be below current epoch {}",
                                epoch,
                                curr_epoch
                            );
                            if is_checkpoint {
                                let start_time = Instant::now();
                                sink.commit().await?;
                                sink_commit_duration_metrics
                                    .observe(start_time.elapsed().as_millis() as f64);
                                LogConsumerState::Checkpointed { prev_epoch: epoch }
                            } else {
                                LogConsumerState::Writing { curr_epoch: epoch }
                            }
                        }
                        LogConsumerState::Checkpointed { prev_epoch } => {
                            assert!(
                                epoch > prev_epoch,
                                "checkpoint epoch {} should be greater than prev checkpoint epoch: {}",
                                epoch,
                                prev_epoch
                            );
                            LogConsumerState::Checkpointed { prev_epoch: epoch }
                        }
                    };
                    if is_checkpoint {
                        log_reader.truncate().await?;
                    }
                }
            }
        }
    }
}

impl<F: LogStoreFactory> Executor for SinkExecutor<F> {
    fn execute(self: Box<Self>) -> BoxedMessageStream {
        self.execute_inner()
    }

    fn schema(&self) -> &Schema {
        self.input.schema()
    }

    fn pk_indices(&self) -> super::PkIndicesRef<'_> {
        &self.pk_indices
    }

    fn identity(&self) -> &str {
        &self.identity
    }
}

#[cfg(test)]
mod test {
    use super::*;
    use crate::common::log_store::BoundedInMemLogStoreFactory;
    use crate::executor::test_utils::*;
    use crate::executor::ActorContext;

    #[tokio::test]
    async fn test_force_append_only_sink() {
        use risingwave_common::array::stream_chunk::StreamChunk;
        use risingwave_common::array::StreamChunkTestExt;
        use risingwave_common::catalog::Field;
        use risingwave_common::types::DataType;

        use crate::executor::Barrier;

        let properties = maplit::hashmap! {
            "connector".into() => "blackhole".into(),
            "type".into() => "append-only".into(),
            "force_append_only".into() => "true".into()
        };
        let schema = Schema::new(vec![
            Field::with_name(DataType::Int64, "v1"),
            Field::with_name(DataType::Int64, "v2"),
        ]);
        let pk = vec![0];

        let mock = MockSource::with_messages(
            schema.clone(),
            pk.clone(),
            vec![
                Message::Barrier(Barrier::new_test_barrier(1)),
                Message::Chunk(std::mem::take(&mut StreamChunk::from_pretty(
                    " I I
                    + 3 2",
                ))),
                Message::Barrier(Barrier::new_test_barrier(2)),
                Message::Chunk(std::mem::take(&mut StreamChunk::from_pretty(
                    "  I I
                    U- 3 2
                    U+ 3 4
                     + 5 6",
                ))),
                Message::Chunk(std::mem::take(&mut StreamChunk::from_pretty(
                    " I I
                    - 5 6",
                ))),
            ],
        );

        let config = SinkConfig::from_hashmap(properties).unwrap();
        let sink_executor = SinkExecutor::new(
            Box::new(mock),
            Arc::new(StreamingMetrics::unused()),
            config,
            0,
            Default::default(),
            schema.clone(),
            pk.clone(),
            SinkType::ForceAppendOnly,
            0,
            ActorContext::create(0),
            BoundedInMemLogStoreFactory::new(1),
        )
        .await
        .unwrap();

        let mut executor = SinkExecutor::execute(Box::new(sink_executor));

        // Barrier message.
        executor.next().await.unwrap().unwrap();

        let chunk_msg = executor.next().await.unwrap().unwrap();
        assert_eq!(
            chunk_msg.into_chunk().unwrap(),
            StreamChunk::from_pretty(
                " I I
                + 3 2",
            )
        );

        // Barrier message.
        executor.next().await.unwrap().unwrap();

        let chunk_msg = executor.next().await.unwrap().unwrap();
        assert_eq!(
            chunk_msg.into_chunk().unwrap(),
            StreamChunk::from_pretty(
                " I I
                + 3 4
                + 5 6",
            )
        );

        // Should not receive the third stream chunk message because the force-append-only sink
        // executor will drop all DELETE messages.

        // The last barrier message.
        executor.next().await.unwrap().unwrap();
    }

    #[tokio::test]
    async fn test_empty_barrier_sink() {
        use risingwave_common::catalog::Field;
        use risingwave_common::types::DataType;

        use crate::executor::Barrier;

        let properties = maplit::hashmap! {
            "connector".into() => "blackhole".into(),
            "type".into() => "append-only".into(),
            "force_append_only".into() => "true".into()
        };
        let schema = Schema::new(vec![
            Field::with_name(DataType::Int64, "v1"),
            Field::with_name(DataType::Int64, "v2"),
        ]);
        let pk = vec![0];

        let mock = MockSource::with_messages(
            schema.clone(),
            pk.clone(),
            vec![
                Message::Barrier(Barrier::new_test_barrier(1)),
                Message::Barrier(Barrier::new_test_barrier(2)),
                Message::Barrier(Barrier::new_test_barrier(3)),
            ],
        );

        let config = SinkConfig::from_hashmap(properties).unwrap();
        let sink_executor = SinkExecutor::new(
            Box::new(mock),
            Arc::new(StreamingMetrics::unused()),
            config,
            0,
            Default::default(),
            schema.clone(),
            pk.clone(),
            SinkType::ForceAppendOnly,
            ActorContext::create(0),
            BoundedInMemLogStoreFactory::new(1),
        )
        .await
        .unwrap();

        let mut executor = SinkExecutor::execute(Box::new(sink_executor));

        // Barrier message.
        assert_eq!(
            executor.next().await.unwrap().unwrap(),
            Message::Barrier(Barrier::new_test_barrier(1))
        );

        // Barrier message.
        assert_eq!(
            executor.next().await.unwrap().unwrap(),
            Message::Barrier(Barrier::new_test_barrier(2))
        );

        // The last barrier message.
        assert_eq!(
            executor.next().await.unwrap().unwrap(),
            Message::Barrier(Barrier::new_test_barrier(3))
        );
    }
}<|MERGE_RESOLUTION|>--- conflicted
+++ resolved
@@ -43,7 +43,6 @@
     schema: Schema,
     pk_indices: Vec<usize>,
     sink_type: SinkType,
-    sink_id: u64,
     actor_context: ActorContextRef,
     log_reader: F::Reader,
     log_writer: F::Writer,
@@ -105,6 +104,7 @@
             pk_indices.clone(),
             connector_params,
             sink_type,
+            sink_id,
         )
         .await?;
         Ok(Self {
@@ -115,11 +115,7 @@
             identity: format!("SinkExecutor {:X?}", executor_id),
             schema,
             sink_type,
-<<<<<<< HEAD
             pk_indices,
-=======
-            sink_id,
->>>>>>> 337b7e32
             actor_context,
             log_reader,
             log_writer,
@@ -131,19 +127,6 @@
             .metrics
             .sink_commit_duration
             .with_label_values(&[self.identity.as_str(), self.config.get_connector()]);
-<<<<<<< HEAD
-=======
-        let consume_log_stream = Self::execute_consume_log(
-            config,
-            schema,
-            self.pk_indices,
-            self.connector_params,
-            self.sink_type,
-            self.sink_id,
-            self.log_reader,
-            metrics,
-        );
->>>>>>> 337b7e32
 
         let write_log_stream = Self::execute_write_log(
             self.input,
@@ -217,7 +200,6 @@
         }
     }
 
-<<<<<<< HEAD
     async fn execute_consume_log<S: Sink, R: LogReader>(
         mut sink: S,
         mut log_reader: R,
@@ -228,28 +210,6 @@
         enum LogConsumerState {
             /// Mark that the log consumer is not initialized yet
             Uninitialized,
-=======
-    #[expect(clippy::too_many_arguments)]
-    async fn execute_consume_log<R: LogReader>(
-        config: SinkConfig,
-        schema: Schema,
-        pk_indices: Vec<usize>,
-        connector_params: ConnectorParams,
-        sink_type: SinkType,
-        sink_id: u64,
-        mut log_reader: R,
-        sink_commit_duration_metrics: Histogram,
-    ) -> StreamExecutorResult<Message> {
-        let mut sink = build_sink(
-            config,
-            schema,
-            pk_indices,
-            connector_params,
-            sink_type,
-            sink_id,
-        )
-        .await?;
->>>>>>> 337b7e32
 
             /// Mark that there is some data written in this checkpoint.
             Writing { curr_epoch: u64 },
@@ -494,6 +454,7 @@
             schema.clone(),
             pk.clone(),
             SinkType::ForceAppendOnly,
+            0,
             ActorContext::create(0),
             BoundedInMemLogStoreFactory::new(1),
         )
