// Copyright 2023 RisingWave Labs
//
// Licensed under the Apache License, Version 2.0 (the "License");
// you may not use this file except in compliance with the License.
// You may obtain a copy of the License at
//
//     http://www.apache.org/licenses/LICENSE-2.0
//
// Unless required by applicable law or agreed to in writing, software
// distributed under the License is distributed on an "AS IS" BASIS,
// WITHOUT WARRANTIES OR CONDITIONS OF ANY KIND, either express or implied.
// See the License for the specific language governing permissions and
// limitations under the License.

use anyhow::Result;
use clap::{Parser, Subcommand};
use cmd_impl::bench::BenchCommands;
use cmd_impl::hummock::SstDumpArgs;

use crate::cmd_impl::hummock::{
    build_compaction_config_vec, list_pinned_snapshots, list_pinned_versions,
};
use crate::common::CtlContext;

pub mod cmd_impl;
pub mod common;

/// risectl provides internal access to the RisingWave cluster. Generally, you will need
/// to provide the meta address and the state store URL to enable risectl to access the cluster. You
/// must start RisingWave in full cluster mode (e.g. enable MinIO and compactor in risedev.yml)
/// instead of playground mode to use this tool. risectl will read environment variables
/// `RW_META_ADDR` and `RW_HUMMOCK_URL` to configure itself.
#[derive(Parser)]
#[clap(author, version, about, long_about = None)]
#[clap(propagate_version = true)]
#[clap(infer_subcommands = true)]
pub struct CliOpts {
    #[clap(subcommand)]
    command: Commands,
}

#[derive(Subcommand)]
#[clap(infer_subcommands = true)]
enum Commands {
    /// Commands for Compute
    #[clap(subcommand)]
    Compute(ComputeCommands),
    /// Commands for Hummock
    #[clap(subcommand)]
    Hummock(HummockCommands),
    /// Commands for Tables
    #[clap(subcommand)]
    Table(TableCommands),
    /// Commands for Meta
    #[clap(subcommand)]
    Meta(MetaCommands),
    /// Commands for Benchmarks
    #[clap(subcommand)]
    Bench(BenchCommands),
    /// Commands for tracing the compute nodes
    Trace,
    // TODO(yuhao): profile other nodes
    /// Commands for profilng the compute nodes
    Profile {
        #[clap(short, long = "sleep")]
        sleep: u64,
    },
}

#[derive(Subcommand)]
enum ComputeCommands {
    /// Show all the configuration parameters on compute node
    ShowConfig { host: String },
}

#[derive(Subcommand)]
enum HummockCommands {
    /// list latest Hummock version on meta node
    ListVersion,

    /// list hummock version deltas in the meta store
    ListVersionDeltas {
        #[clap(short, long = "start-version-delta-id", default_value_t = 0)]
        start_id: u64,

        #[clap(short, long = "num-epochs", default_value_t = 100)]
        num_epochs: u32,
    },
    /// Forbid hummock commit new epochs, which is a prerequisite for compaction deterministic test
    DisableCommitEpoch,
    /// list all Hummock key-value pairs
    ListKv {
        #[clap(short, long = "epoch", default_value_t = u64::MAX)]
        epoch: u64,

        #[clap(short, long = "table-id")]
        table_id: u32,

        // data directory for hummock state store. None: use default
        data_dir: Option<String>,
    },
    SstDump(SstDumpArgs),
    /// trigger a targeted compaction through compaction_group_id
    TriggerManualCompaction {
        #[clap(short, long = "compaction-group-id", default_value_t = 2)]
        compaction_group_id: u64,

        #[clap(short, long = "table-id", default_value_t = 0)]
        table_id: u32,

        #[clap(short, long = "level", default_value_t = 1)]
        level: u32,
    },
    /// trigger a full GC for SSTs that is not in version and with timestamp <= now -
    /// sst_retention_time_sec.
    TriggerFullGc {
        #[clap(short, long = "sst_retention_time_sec", default_value_t = 259200)]
        sst_retention_time_sec: u64,
    },
    /// List pinned versions of each worker.
    ListPinnedVersions {},
    /// List pinned snapshots of each worker.
    ListPinnedSnapshots {},
    /// List all compaction groups.
    ListCompactionGroup,
    /// Update compaction config for compaction groups.
    UpdateCompactionConfig {
        #[clap(long)]
        compaction_group_ids: Vec<u64>,
        #[clap(long)]
        max_bytes_for_level_base: Option<u64>,
        #[clap(long)]
        max_bytes_for_level_multiplier: Option<u64>,
        #[clap(long)]
        max_compaction_bytes: Option<u64>,
        #[clap(long)]
        sub_level_max_compaction_bytes: Option<u64>,
        #[clap(long)]
        level0_tier_compact_file_number: Option<u64>,
        #[clap(long)]
        target_file_size_base: Option<u64>,
        #[clap(long)]
        compaction_filter_mask: Option<u32>,
        #[clap(long)]
        max_sub_compaction: Option<u32>,
        #[clap(long)]
        level0_stop_write_threshold_sub_level_number: Option<u64>,
    },
    /// Split given compaction group into two. Moves the given tables to the new group.
    SplitCompactionGroup {
        #[clap(long)]
        compaction_group_id: u64,
        #[clap(long)]
        table_ids: Vec<u32>,
    },
}

#[derive(Subcommand)]
enum TableCommands {
    /// scan a state table with MV name
    Scan {
        /// name of the materialized view to operate on
        mv_name: String,
        // data directory for hummock state store. None: use default
        data_dir: Option<String>,
    },
    /// scan a state table using Id
    ScanById {
        /// id of the state table to operate on
        table_id: u32,
        // data directory for hummock state store. None: use default
        data_dir: Option<String>,
    },
    /// list all state tables
    List,
}

#[derive(Subcommand)]
enum MetaCommands {
    /// pause the stream graph
    Pause,
    /// resume the stream graph
    Resume,
    /// get cluster info
    ClusterInfo,
    /// get source split info
    SourceSplitInfo,
    /// Reschedule the parallel unit in the stream graph
    ///
    /// The format is `fragment_id-[removed]+[added]`
    /// You can provide either `removed` only or `added` only, but `removed` should be preceded by
    /// `added` when both are provided.
    ///
    /// For example, for plan `100-[1,2,3]+[4,5]` the follow request will be generated:
    /// {
    ///     100: Reschedule {
    ///         added_parallel_units: [4,5],
    ///         removed_parallel_units: [1,2,3],
    ///     }
    /// }
    /// Use ; to separate multiple fragment
    #[clap(verbatim_doc_comment)]
    Reschedule {
        /// Plan of reschedule
        #[clap(long)]
        plan: String,
        /// Show the plan only, no actual operation
        #[clap(long)]
        dry_run: bool,
    },
    /// backup meta by taking a meta snapshot
    BackupMeta,
    /// delete meta snapshots
    DeleteMetaSnapshots { snapshot_ids: Vec<u64> },

    /// List all existing connections in the catalog
    ListConnections,
}

pub async fn start(opts: CliOpts) -> Result<()> {
    let context = CtlContext::default();
    let result = start_impl(opts, &context).await;
    context.try_close().await;
    result
}

pub async fn start_impl(opts: CliOpts, context: &CtlContext) -> Result<()> {
    match opts.command {
        Commands::Compute(ComputeCommands::ShowConfig { host }) => {
            cmd_impl::compute::show_config(&host).await?
        }
        Commands::Hummock(HummockCommands::DisableCommitEpoch) => {
            cmd_impl::hummock::disable_commit_epoch(context).await?
        }
        Commands::Hummock(HummockCommands::ListVersion) => {
            cmd_impl::hummock::list_version(context).await?;
        }
        Commands::Hummock(HummockCommands::ListVersionDeltas {
            start_id,
            num_epochs,
        }) => {
            cmd_impl::hummock::list_version_deltas(context, start_id, num_epochs).await?;
        }
        Commands::Hummock(HummockCommands::ListKv {
            epoch,
            table_id,
            data_dir,
        }) => {
            cmd_impl::hummock::list_kv(context, epoch, table_id, data_dir).await?;
        }
        Commands::Hummock(HummockCommands::SstDump(args)) => {
            cmd_impl::hummock::sst_dump(context, args).await.unwrap()
        }
        Commands::Hummock(HummockCommands::TriggerManualCompaction {
            compaction_group_id,
            table_id,
            level,
        }) => {
            cmd_impl::hummock::trigger_manual_compaction(
                context,
                compaction_group_id,
                table_id,
                level,
            )
            .await?
        }
        Commands::Hummock(HummockCommands::TriggerFullGc {
            sst_retention_time_sec,
        }) => cmd_impl::hummock::trigger_full_gc(context, sst_retention_time_sec).await?,
        Commands::Hummock(HummockCommands::ListPinnedVersions {}) => {
            list_pinned_versions(context).await?
        }
        Commands::Hummock(HummockCommands::ListPinnedSnapshots {}) => {
            list_pinned_snapshots(context).await?
        }
        Commands::Hummock(HummockCommands::ListCompactionGroup) => {
            cmd_impl::hummock::list_compaction_group(context).await?
        }
        Commands::Hummock(HummockCommands::UpdateCompactionConfig {
            compaction_group_ids,
            max_bytes_for_level_base,
            max_bytes_for_level_multiplier,
            max_compaction_bytes,
            sub_level_max_compaction_bytes,
            level0_tier_compact_file_number,
            target_file_size_base,
            compaction_filter_mask,
            max_sub_compaction,
            level0_stop_write_threshold_sub_level_number,
        }) => {
            cmd_impl::hummock::update_compaction_config(
                context,
                compaction_group_ids,
                build_compaction_config_vec(
                    max_bytes_for_level_base,
                    max_bytes_for_level_multiplier,
                    max_compaction_bytes,
                    sub_level_max_compaction_bytes,
                    level0_tier_compact_file_number,
                    target_file_size_base,
                    compaction_filter_mask,
                    max_sub_compaction,
                    level0_stop_write_threshold_sub_level_number,
                ),
            )
            .await?
        }
        Commands::Hummock(HummockCommands::SplitCompactionGroup {
            compaction_group_id,
            table_ids,
        }) => {
            cmd_impl::hummock::split_compaction_group(context, compaction_group_id, &table_ids)
                .await?;
        }
        Commands::Table(TableCommands::Scan { mv_name, data_dir }) => {
            cmd_impl::table::scan(context, mv_name, data_dir).await?
        }
        Commands::Table(TableCommands::ScanById { table_id, data_dir }) => {
            cmd_impl::table::scan_id(context, table_id, data_dir).await?
        }
        Commands::Table(TableCommands::List) => cmd_impl::table::list(context).await?,
        Commands::Bench(cmd) => cmd_impl::bench::do_bench(context, cmd).await?,
        Commands::Meta(MetaCommands::Pause) => cmd_impl::meta::pause(context).await?,
        Commands::Meta(MetaCommands::Resume) => cmd_impl::meta::resume(context).await?,
        Commands::Meta(MetaCommands::ClusterInfo) => cmd_impl::meta::cluster_info(context).await?,
        Commands::Meta(MetaCommands::SourceSplitInfo) => {
            cmd_impl::meta::source_split_info(context).await?
        }
        Commands::Meta(MetaCommands::Reschedule { plan, dry_run }) => {
            cmd_impl::meta::reschedule(context, plan, dry_run).await?
        }
        Commands::Meta(MetaCommands::BackupMeta) => cmd_impl::meta::backup_meta(context).await?,
        Commands::Meta(MetaCommands::DeleteMetaSnapshots { snapshot_ids }) => {
            cmd_impl::meta::delete_meta_snapshots(context, &snapshot_ids).await?
        }
<<<<<<< HEAD
        Commands::Meta(MetaCommands::CreateConnection {
            connection_name,
            provider,
            service_name,
            ..
        }) => {
            cmd_impl::meta::create_connection(context, connection_name, provider, service_name)
                .await?
        }
=======
>>>>>>> 2e0a4e02
        Commands::Meta(MetaCommands::ListConnections) => {
            cmd_impl::meta::list_connections(context).await?
        }
        Commands::Trace => cmd_impl::trace::trace(context).await?,
        Commands::Profile { sleep } => cmd_impl::profile::profile(context, sleep).await?,
    }
    Ok(())
}<|MERGE_RESOLUTION|>--- conflicted
+++ resolved
@@ -333,18 +333,6 @@
         Commands::Meta(MetaCommands::DeleteMetaSnapshots { snapshot_ids }) => {
             cmd_impl::meta::delete_meta_snapshots(context, &snapshot_ids).await?
         }
-<<<<<<< HEAD
-        Commands::Meta(MetaCommands::CreateConnection {
-            connection_name,
-            provider,
-            service_name,
-            ..
-        }) => {
-            cmd_impl::meta::create_connection(context, connection_name, provider, service_name)
-                .await?
-        }
-=======
->>>>>>> 2e0a4e02
         Commands::Meta(MetaCommands::ListConnections) => {
             cmd_impl::meta::list_connections(context).await?
         }
