// Copyright 2022 Singularity Data
//
// Licensed under the Apache License, Version 2.0 (the "License");
// you may not use this file except in compliance with the License.
// You may obtain a copy of the License at
//
// http://www.apache.org/licenses/LICENSE-2.0
//
// Unless required by applicable law or agreed to in writing, software
// distributed under the License is distributed on an "AS IS" BASIS,
// WITHOUT WARRANTIES OR CONDITIONS OF ANY KIND, either express or implied.
// See the License for the specific language governing permissions and
// limitations under the License.

use std::sync::Arc;

use async_stack_trace::StackTrace;
use itertools::Itertools;
use risingwave_common::catalog::TableId;
use risingwave_common::error::{tonic_err, Result as RwResult};
use risingwave_pb::catalog::Source;
use risingwave_pb::stream_service::barrier_complete_response::GroupedSstableInfo;
use risingwave_pb::stream_service::stream_service_server::StreamService;
use risingwave_pb::stream_service::*;
use risingwave_stream::executor::{Barrier, Epoch, Mutation};
use risingwave_stream::task::{LocalStreamManager, StreamEnvironment};
use tonic::{Request, Response, Status};

#[derive(Clone)]
pub struct StreamServiceImpl {
    mgr: Arc<LocalStreamManager>,
    env: StreamEnvironment,
}

impl StreamServiceImpl {
    pub fn new(mgr: Arc<LocalStreamManager>, env: StreamEnvironment) -> Self {
        StreamServiceImpl { mgr, env }
    }
}

#[async_trait::async_trait]
impl StreamService for StreamServiceImpl {
    #[cfg_attr(coverage, no_coverage)]
    async fn update_actors(
        &self,
        request: Request<UpdateActorsRequest>,
    ) -> std::result::Result<Response<UpdateActorsResponse>, Status> {
        let req = request.into_inner();
        let res = self.mgr.update_actors(&req.actors, &req.hanging_channels);
        match res {
            Err(e) => {
                error!("failed to update stream actor {}", e);
                Err(e.into())
            }
            Ok(()) => Ok(Response::new(UpdateActorsResponse { status: None })),
        }
    }

    #[cfg_attr(coverage, no_coverage)]
    async fn build_actors(
        &self,
        request: Request<BuildActorsRequest>,
    ) -> std::result::Result<Response<BuildActorsResponse>, Status> {
        let req = request.into_inner();

        let actor_id = req.actor_id;
        let res = self.mgr.build_actors(actor_id.as_slice(), self.env.clone());
        match res {
            Err(e) => {
                error!("failed to build actors {}", e);
                Err(e.into())
            }
            Ok(()) => Ok(Response::new(BuildActorsResponse {
                request_id: req.request_id,
                status: None,
            })),
        }
    }

    #[cfg_attr(coverage, no_coverage)]
    async fn broadcast_actor_info_table(
        &self,
        request: Request<BroadcastActorInfoTableRequest>,
    ) -> std::result::Result<Response<BroadcastActorInfoTableResponse>, Status> {
        let req = request.into_inner();

        let res = self.mgr.update_actor_info(&req.info);
        match res {
            Err(e) => {
                error!("failed to update actor info table actor {}", e);
                Err(e.into())
            }
            Ok(()) => Ok(Response::new(BroadcastActorInfoTableResponse {
                status: None,
            })),
        }
    }

    #[cfg_attr(coverage, no_coverage)]
    async fn drop_actors(
        &self,
        request: Request<DropActorsRequest>,
    ) -> std::result::Result<Response<DropActorsResponse>, Status> {
        let req = request.into_inner();
        let actors = req.actor_ids;
        self.mgr.drop_actor(&actors)?;
        Ok(Response::new(DropActorsResponse {
            request_id: req.request_id,
            status: None,
        }))
    }

    #[cfg_attr(coverage, no_coverage)]
    async fn force_stop_actors(
        &self,
        request: Request<ForceStopActorsRequest>,
    ) -> std::result::Result<Response<ForceStopActorsResponse>, Status> {
        let req = request.into_inner();
        let epoch = req.epoch.unwrap();

        let barrier = &Barrier {
            epoch: Epoch {
                curr: epoch.curr,
                prev: epoch.prev,
            },
            mutation: Some(Arc::new(Mutation::Stop(
                req.actor_ids.into_iter().collect(),
            ))),
            checkpoint: true,
            passed_actors: vec![],
        };

        self.mgr.stop_all_actors(barrier).await?;
        Ok(Response::new(ForceStopActorsResponse {
            request_id: req.request_id,
            status: None,
        }))
    }

    #[cfg_attr(coverage, no_coverage)]
    async fn inject_barrier(
        &self,
        request: Request<InjectBarrierRequest>,
    ) -> Result<Response<InjectBarrierResponse>, Status> {
        let req = request.into_inner();
        let barrier = Barrier::from_protobuf(req.get_barrier().unwrap())?;

        self.mgr
            .send_barrier(&barrier, req.actor_ids_to_send, req.actor_ids_to_collect)?;

        Ok(Response::new(InjectBarrierResponse {
            request_id: req.request_id,
            status: None,
        }))
    }

    #[cfg_attr(coverage, no_coverage)]
    async fn barrier_complete(
        &self,
        request: Request<BarrierCompleteRequest>,
    ) -> Result<Response<BarrierCompleteResponse>, Status> {
        let req = request.into_inner();
        let (collect_result, checkpoint) = self
            .mgr
            .collect_barrier(req.prev_epoch)
            .stack_trace(format!("collect_barrier (epoch {})", req.prev_epoch))
            .await;
        // Must finish syncing data written in the epoch before respond back to ensure persistency
        // of the state.
<<<<<<< HEAD
        let (synced_sstables, checkpoint) = self
=======
        let synced_sstables = self
>>>>>>> 8b9a7455
            .mgr
            .sync_epoch(req.prev_epoch, checkpoint)
            .stack_trace(format!("sync_epoch (epoch {})", req.prev_epoch))
            .await?;

        Ok(Response::new(BarrierCompleteResponse {
            request_id: req.request_id,
            status: None,
            create_mview_progress: collect_result.create_mview_progress,
            synced_sstables: synced_sstables
                .into_iter()
                .map(|(compaction_group_id, sst)| GroupedSstableInfo {
                    compaction_group_id,
                    sst: Some(sst),
                })
                .collect_vec(),
<<<<<<< HEAD
            checkpoint,
=======
            // TODO: in the future may set it according to whether the barrier is a checkpoint
            // barrier
            checkpoint: true,
>>>>>>> 8b9a7455
            worker_id: self.env.worker_id(),
        }))
    }

    #[cfg_attr(coverage, no_coverage)]
    async fn create_source(
        &self,
        request: Request<CreateSourceRequest>,
    ) -> Result<Response<CreateSourceResponse>, Status> {
        let source = request.into_inner().source.unwrap();
        self.create_source_inner(&source).await.map_err(tonic_err)?;
        tracing::debug!(id = %source.id, "create table source");

        Ok(Response::new(CreateSourceResponse { status: None }))
    }

    #[cfg_attr(coverage, no_coverage)]
    async fn sync_sources(
        &self,
        request: Request<SyncSourcesRequest>,
    ) -> Result<Response<SyncSourcesResponse>, Status> {
        let sources = request.into_inner().sources;
        self.env
            .source_manager()
            .clear_sources()
            .map_err(tonic_err)?;
        for source in sources {
            self.create_source_inner(&source).await.map_err(tonic_err)?
        }

        Ok(Response::new(SyncSourcesResponse { status: None }))
    }

    #[cfg_attr(coverage, no_coverage)]
    async fn drop_source(
        &self,
        request: Request<DropSourceRequest>,
    ) -> Result<Response<DropSourceResponse>, Status> {
        let id = request.into_inner().source_id;
        let id = TableId::new(id); // TODO: use SourceId instead

        self.env
            .source_manager()
            .drop_source(&id)
            .map_err(tonic_err)?;

        tracing::debug!(id = %id, "drop source");

        Ok(Response::new(DropSourceResponse { status: None }))
    }
}

impl StreamServiceImpl {
    async fn create_source_inner(&self, source: &Source) -> RwResult<()> {
        use risingwave_pb::catalog::source::Info;

        let id = TableId::new(source.id); // TODO: use SourceId instead

        match source.get_info()? {
            Info::StreamSource(info) => {
                self.env
                    .source_manager()
                    .create_source(&id, info.to_owned())
                    .await?;
            }
            Info::TableSource(info) => {
                let columns = info
                    .columns
                    .iter()
                    .cloned()
                    .map(|c| c.column_desc.unwrap().into())
                    .collect_vec();

                self.env.source_manager().create_table_source(
                    &id,
                    columns,
                    info.row_id_index.as_ref().map(|index| index.index as _),
                    info.pk_column_ids.clone(),
                )?;
            }
        };

        Ok(())
    }
}<|MERGE_RESOLUTION|>--- conflicted
+++ resolved
@@ -167,11 +167,7 @@
             .await;
         // Must finish syncing data written in the epoch before respond back to ensure persistency
         // of the state.
-<<<<<<< HEAD
-        let (synced_sstables, checkpoint) = self
-=======
         let synced_sstables = self
->>>>>>> 8b9a7455
             .mgr
             .sync_epoch(req.prev_epoch, checkpoint)
             .stack_trace(format!("sync_epoch (epoch {})", req.prev_epoch))
@@ -188,13 +184,9 @@
                     sst: Some(sst),
                 })
                 .collect_vec(),
-<<<<<<< HEAD
-            checkpoint,
-=======
             // TODO: in the future may set it according to whether the barrier is a checkpoint
             // barrier
             checkpoint: true,
->>>>>>> 8b9a7455
             worker_id: self.env.worker_id(),
         }))
     }
