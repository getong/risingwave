// Copyright 2023 RisingWave Labs
//
// Licensed under the Apache License, Version 2.0 (the "License");
// you may not use this file except in compliance with the License.
// You may obtain a copy of the License at
//
//     http://www.apache.org/licenses/LICENSE-2.0
//
// Unless required by applicable law or agreed to in writing, software
// distributed under the License is distributed on an "AS IS" BASIS,
// WITHOUT WARRANTIES OR CONDITIONS OF ANY KIND, either express or implied.
// See the License for the specific language governing permissions and
// limitations under the License.

use std::collections::{HashMap, HashSet};
use std::sync::Arc;
use std::time::Duration;

use futures::future::{Either, Shared};
use futures::stream::select;
use futures::{FutureExt, Stream, StreamExt};
use parking_lot::Mutex;
use risingwave_hummock_sdk::compact::compact_task_to_string;
use risingwave_hummock_sdk::CompactionGroupId;
use risingwave_pb::hummock::compact_task::{self, TaskStatus};
use risingwave_pb::hummock::subscribe_compact_tasks_response::Task;
use risingwave_pb::hummock::CompactTask;
use tokio::sync::mpsc::error::SendError;
use tokio::sync::mpsc::{UnboundedReceiver, UnboundedSender};
use tokio::sync::oneshot::Receiver;
use tokio::sync::Notify;
use tokio_stream::wrappers::{IntervalStream, UnboundedReceiverStream};

use super::Compactor;
use crate::hummock::compaction::{
    DynamicLevelSelector, LevelSelector, SpaceReclaimCompactionSelector, TtlCompactionSelector,
};
use crate::hummock::error::Error;
use crate::hummock::{CompactorManagerRef, HummockManagerRef};
use crate::manager::{LocalNotification, MetaSrvEnv};
use crate::storage::MetaStore;

pub type CompactionSchedulerRef<S> = Arc<CompactionScheduler<S>>;
pub type CompactionRequestChannelRef = Arc<CompactionRequestChannel>;

type CompactionRequestChannelItem = (CompactionGroupId, compact_task::TaskType);

/// [`CompactionRequestChannel`] wrappers a mpsc channel and deduplicate requests from same
/// compaction groups.
pub struct CompactionRequestChannel {
    request_tx: UnboundedSender<CompactionRequestChannelItem>,
    scheduled: Mutex<HashSet<(CompactionGroupId, compact_task::TaskType)>>,
}

#[derive(Debug, PartialEq)]
pub enum ScheduleStatus {
    Ok,
    NoTask,
    PickFailure,
    AssignFailure(CompactTask),
    SendFailure(CompactTask),
}

impl CompactionRequestChannel {
    pub fn new(request_tx: UnboundedSender<CompactionRequestChannelItem>) -> Self {
        Self {
            request_tx,
            scheduled: Default::default(),
        }
    }

    /// Enqueues only if the target is not yet in queue.
    pub fn try_sched_compaction(
        &self,
        compaction_group: CompactionGroupId,
        task_type: compact_task::TaskType,
    ) -> Result<bool, SendError<CompactionRequestChannelItem>> {
        let mut guard = self.scheduled.lock();
        let key = (compaction_group, task_type);
        if guard.contains(&key) {
            return Ok(false);
        }
        self.request_tx.send(key)?;
        guard.insert(key);
        Ok(true)
    }

    pub fn unschedule(
        &self,
        compaction_group: CompactionGroupId,
        task_type: compact_task::TaskType,
    ) {
        self.scheduled.lock().remove(&(compaction_group, task_type));
    }
}

/// Schedules compaction task picking and assignment.
///
/// When no idle compactor is available, the scheduling will be paused until
/// `compaction_resume_notifier` is `notified`. Compaction should only be resumed by calling
/// `HummockManager::try_resume_compaction`. See [`CompactionResumeTrigger`] for all cases that can
/// resume compaction.
pub struct CompactionScheduler<S>
where
    S: MetaStore,
{
    env: MetaSrvEnv<S>,
    hummock_manager: HummockManagerRef<S>,
    compactor_manager: CompactorManagerRef,
    compaction_resume_notifier: Arc<Notify>,
}

impl<S> CompactionScheduler<S>
where
    S: MetaStore,
{
    pub fn new(
        env: MetaSrvEnv<S>,
        hummock_manager: HummockManagerRef<S>,
        compactor_manager: CompactorManagerRef,
    ) -> Self {
        Self {
            env,
            hummock_manager,
            compactor_manager,
            compaction_resume_notifier: Arc::new(Notify::new()),
        }
    }

    pub async fn start(&self, shutdown_rx: Receiver<()>) {
        let (sched_tx, sched_rx) =
            tokio::sync::mpsc::unbounded_channel::<CompactionRequestChannelItem>();
        let sched_channel = Arc::new(CompactionRequestChannel::new(sched_tx));

        self.hummock_manager.init_compaction_scheduler(
            sched_channel.clone(),
            Some(self.compaction_resume_notifier.clone()),
        );

        tracing::info!("Start compaction scheduler.");

        let compaction_selectors = Self::init_selectors();
        let shutdown_rx = shutdown_rx.shared();
        let schedule_event_stream = Self::scheduler_event_stream(
            sched_rx,
            self.env.opts.periodic_space_reclaim_compaction_interval_sec,
            self.env.opts.periodic_ttl_reclaim_compaction_interval_sec,
            self.env.opts.periodic_compaction_interval_sec,
<<<<<<< HEAD
        ));
        min_trigger_interval.set_missed_tick_behavior(tokio::time::MissedTickBehavior::Delay);
        loop {
            let compaction_group: CompactionGroupId = tokio::select! {
                compaction_group = sched_rx.recv() => {
                    match compaction_group {
                        Some(compaction_group) => compaction_group,
                        None => {
                            tracing::warn!("Compactor Scheduler: The Hummock manager has dropped the connection,
                                it means it has either died or started a new session. Exiting.");
                            return;
                        }
                    }
                },
                _ = min_trigger_interval.tick() => {
                    // Disable periodic trigger for compaction_deterministic_test.
                    if self.env.opts.compaction_deterministic_test {
                        continue;
                    }
                    // Periodically trigger compaction for all compaction groups.
                    for cg_id in self.hummock_manager.compaction_group_ids().await {
                        if let Err(e) = sched_channel.try_sched_compaction(cg_id) {
                            tracing::warn!("Failed to schedule compaction for compaction group {}. {}", cg_id, e);
                        }
                    }
                    continue;
                },
                // Shutdown compactor scheduler
                _ = &mut shutdown_rx => {
                    break;
                }
            };

            sync_point::sync_point!("BEFORE_SCHEDULE_COMPACTION_TASK");
            sched_channel.unschedule(compaction_group);

            // Wait for a compactor to become available.
            let compactor = loop {
                if let Some(compactor) = self.hummock_manager.get_idle_compactor().await {
                    break compactor;
                } else {
                    let mut min_check_state_interval =
                        tokio::time::interval(Duration::from_secs(1));
                    tracing::debug!("No available compactor, pausing compaction.");
                    self.hummock_manager.report_scale_compactor_info().await;
                    tokio::select! {
                        _ = min_check_state_interval.tick() => {},
                        _ = self.compaction_resume_notifier.notified() => {},
                        _ = &mut shutdown_rx => {
                            return;
                        }
                    }
                    self.hummock_manager.report_scale_compactor_info().await;
                }
            };
=======
        );
        self.schedule_loop(
            sched_channel.clone(),
            shutdown_rx,
            compaction_selectors,
            schedule_event_stream,
        )
        .await;
    }
>>>>>>> b429e9c2

    fn init_selectors() -> HashMap<compact_task::TaskType, Box<dyn LevelSelector>> {
        let mut compaction_selectors: HashMap<compact_task::TaskType, Box<dyn LevelSelector>> =
            HashMap::default();
        compaction_selectors.insert(
            compact_task::TaskType::Dynamic,
            Box::<DynamicLevelSelector>::default(),
        );
        compaction_selectors.insert(
            compact_task::TaskType::SpaceReclaim,
            Box::<SpaceReclaimCompactionSelector>::default(),
        );
        compaction_selectors.insert(
            compact_task::TaskType::Ttl,
            Box::<TtlCompactionSelector>::default(),
        );
        compaction_selectors
    }

    /// Tries to pick a compaction task, schedule it to a compactor.
    ///
    /// Returns true if a task is successfully picked and sent.
    async fn pick_and_assign(
        &self,
        compaction_group: CompactionGroupId,
        compactor: Arc<Compactor>,
        sched_channel: Arc<CompactionRequestChannel>,
        selector: &mut Box<dyn LevelSelector>,
    ) -> ScheduleStatus {
        let schedule_status = self
            .pick_and_assign_impl(compaction_group, compactor, sched_channel, selector)
            .await;

        let cancel_state = match &schedule_status {
            ScheduleStatus::Ok => None,
            ScheduleStatus::NoTask | ScheduleStatus::PickFailure => {
                self.hummock_manager.report_scale_compactor_info().await;
                None
            }
            ScheduleStatus::AssignFailure(task) => {
                Some((task.clone(), TaskStatus::AssignFailCanceled))
            }
            ScheduleStatus::SendFailure(task) => Some((task.clone(), TaskStatus::SendFailCanceled)),
        };

        if let Some((mut compact_task, task_state)) = cancel_state {
            // Try to cancel task immediately.
            if let Err(err) = self
                .hummock_manager
                .cancel_compact_task(&mut compact_task, task_state)
                .await
            {
                // Cancel task asynchronously.
                tracing::warn!(
                    "Failed to cancel task {}. {}. {:?} It will be cancelled asynchronously.",
                    compact_task.task_id,
                    err,
                    task_state
                );
                self.env
                    .notification_manager()
                    .notify_local_subscribers(LocalNotification::CompactionTaskNeedCancel(
                        compact_task,
                    ))
                    .await;
            }
        }
        schedule_status
    }

    async fn pick_and_assign_impl(
        &self,
        compaction_group: CompactionGroupId,
        compactor: Arc<Compactor>,
        sched_channel: Arc<CompactionRequestChannel>,
        selector: &mut Box<dyn LevelSelector>,
    ) -> ScheduleStatus {
        // 1. Pick a compaction task.
        let compact_task = self
            .hummock_manager
            .get_compact_task(compaction_group, selector)
            .await;

        let compact_task = match compact_task {
            Ok(Some(compact_task)) => compact_task,
            Ok(None) => {
                return ScheduleStatus::NoTask;
            }
            Err(err) => {
                tracing::warn!("Failed to get compaction task: {:#?}.", err);
                return ScheduleStatus::PickFailure;
            }
        };
        tracing::trace!(
            "Picked compaction task. {}",
            compact_task_to_string(&compact_task)
        );

        // 2. Assign the compaction task to a compactor.
        match self
            .hummock_manager
            .assign_compaction_task(&compact_task, compactor.context_id())
            .await
        {
            Ok(_) => {
                tracing::trace!(
                    "Assigned compaction task. {}",
                    compact_task_to_string(&compact_task)
                );
            }
            Err(err) => {
                tracing::warn!(
                    "Failed to assign {:?} compaction task to compactor {} : {:#?}",
                    compact_task.task_type().as_str_name(),
                    compactor.context_id(),
                    err
                );
                match err {
                    Error::CompactionTaskAlreadyAssigned(_, _) => {
                        panic!("Compaction scheduler is the only tokio task that can assign task.");
                    }
                    Error::InvalidContext(context_id) => {
                        self.compactor_manager.remove_compactor(context_id);
                        return ScheduleStatus::AssignFailure(compact_task);
                    }
                    _ => {
                        return ScheduleStatus::AssignFailure(compact_task);
                    }
                }
            }
        };

        // 3. Send the compaction task.
        if let Err(e) = compactor
            .send_task(Task::CompactTask(compact_task.clone()))
            .await
        {
            tracing::warn!(
                "Failed to send task {} to {}. {:#?}",
                compact_task.task_id,
                compactor.context_id(),
                e
            );
            self.compactor_manager
                .pause_compactor(compactor.context_id());
            return ScheduleStatus::SendFailure(compact_task);
        }

        // Bypass reschedule if we want compaction scheduling in a deterministic way
        if self.env.opts.compaction_deterministic_test {
            return ScheduleStatus::Ok;
        }

        // 4. Reschedule it with best effort, in case there are more tasks.
        if let Err(e) =
            sched_channel.try_sched_compaction(compaction_group, compact_task.task_type())
        {
            tracing::error!(
                "Failed to reschedule compaction group {} after sending new task {}. {:#?}",
                compaction_group,
                compact_task.task_id,
                e
            );
        }
        ScheduleStatus::Ok
    }

    async fn schedule_loop(
        &self,
        sched_channel: Arc<CompactionRequestChannel>,
        shutdown_rx: Shared<Receiver<()>>,
        mut compaction_selectors: HashMap<compact_task::TaskType, Box<dyn LevelSelector>>,
        event_stream: impl Stream<Item = SchedulerEvent>,
    ) {
        use futures::pin_mut;
        pin_mut!(event_stream);

        loop {
            let item = futures::future::select(event_stream.next(), shutdown_rx.clone()).await;
            match item {
                Either::Left((event, _)) => {
                    if let Some(event) = event {
                        match event {
                            SchedulerEvent::Channel((compaction_group, task_type)) => {
                                // recv
                                if !self
                                    .on_handle_compact(
                                        compaction_group,
                                        &mut compaction_selectors,
                                        task_type,
                                        sched_channel.clone(),
                                        shutdown_rx.clone(),
                                    )
                                    .await
                                {
                                    break;
                                }
                            }
                            SchedulerEvent::DynamicTrigger => {
                                // Disable periodic trigger for compaction_deterministic_test.
                                if self.env.opts.compaction_deterministic_test {
                                    continue;
                                }
                                // Periodically trigger compaction for all compaction groups.
                                self.on_handle_trigger_multi_grouop(
                                    sched_channel.clone(),
                                    compact_task::TaskType::Dynamic,
                                )
                                .await;
                                continue;
                            }
                            SchedulerEvent::SpaceReclaimTrigger => {
                                // Disable periodic trigger for compaction_deterministic_test.
                                if self.env.opts.compaction_deterministic_test {
                                    continue;
                                }
                                // Periodically trigger compaction for all compaction groups.
                                self.on_handle_trigger_multi_grouop(
                                    sched_channel.clone(),
                                    compact_task::TaskType::SpaceReclaim,
                                )
                                .await;
                                continue;
                            }
                            SchedulerEvent::TtlReclaimTrigger => {
                                // Disable periodic trigger for compaction_deterministic_test.
                                if self.env.opts.compaction_deterministic_test {
                                    continue;
                                }
                                // Periodically trigger compaction for all compaction groups.
                                self.on_handle_trigger_multi_grouop(
                                    sched_channel.clone(),
                                    compact_task::TaskType::Ttl,
                                )
                                .await;
                                continue;
                            }
                        }
                    }
                }

                Either::Right((_, _shutdown)) => {
                    break;
                }
            }
        }
    }

    async fn on_handle_compact(
        &self,
        compaction_group: CompactionGroupId,
        compaction_selectors: &mut HashMap<compact_task::TaskType, Box<dyn LevelSelector>>,
        task_type: compact_task::TaskType,
        sched_channel: Arc<CompactionRequestChannel>,
        shutdown_rx: Shared<Receiver<()>>,
    ) -> bool {
        sync_point::sync_point!("BEFORE_SCHEDULE_COMPACTION_TASK");
        sched_channel.unschedule(compaction_group, task_type);

        self.task_dispatch(
            compaction_group,
            task_type,
            compaction_selectors,
            sched_channel,
            shutdown_rx,
        )
        .await
    }

    async fn on_handle_trigger_multi_grouop(
        &self,
        sched_channel: Arc<CompactionRequestChannel>,
        task_type: compact_task::TaskType,
    ) {
        for cg_id in self.hummock_manager.compaction_group_ids().await {
            if let Err(e) = sched_channel.try_sched_compaction(cg_id, task_type) {
                tracing::warn!(
                    "Failed to schedule {:?} compaction for compaction group {}. {}",
                    task_type,
                    cg_id,
                    e
                );
            }
        }
    }

    async fn task_dispatch(
        &self,
        compaction_group: CompactionGroupId,
        task_type: compact_task::TaskType,
        compaction_selectors: &mut HashMap<compact_task::TaskType, Box<dyn LevelSelector>>,
        sched_channel: Arc<CompactionRequestChannel>,
        mut shutdown_rx: Shared<Receiver<()>>,
    ) -> bool {
        // Wait for a compactor to become available.
        let compactor = loop {
            if let Some(compactor) = self.hummock_manager.get_idle_compactor().await {
                break compactor;
            } else {
                tracing::debug!("No available compactor, pausing compaction.");
                tokio::select! {
                    _ = self.compaction_resume_notifier.notified() => {},
                    _ = &mut shutdown_rx => {
                        return false;
                    }
                }
            }
        };
        let selector = compaction_selectors.get_mut(&task_type).unwrap();
        self.pick_and_assign(compaction_group, compactor, sched_channel.clone(), selector)
            .await;

        true
    }
}

enum SchedulerEvent {
    Channel((CompactionGroupId, compact_task::TaskType)),
    DynamicTrigger,
    SpaceReclaimTrigger,
    TtlReclaimTrigger,
}

impl<S> CompactionScheduler<S>
where
    S: MetaStore,
{
    fn scheduler_event_stream(
        sched_rx: UnboundedReceiver<(CompactionGroupId, compact_task::TaskType)>,
        periodic_space_reclaim_compaction_interval_sec: u64,
        periodic_ttl_reclaim_compaction_interval_sec: u64,
        periodic_compaction_interval_sec: u64,
    ) -> impl Stream<Item = SchedulerEvent> {
        let dynamic_channel_trigger =
            UnboundedReceiverStream::new(sched_rx).map(SchedulerEvent::Channel);

        let mut min_trigger_interval =
            tokio::time::interval(Duration::from_secs(periodic_compaction_interval_sec));
        min_trigger_interval.set_missed_tick_behavior(tokio::time::MissedTickBehavior::Delay);
        let dynamic_tick_trigger =
            IntervalStream::new(min_trigger_interval).map(|_| SchedulerEvent::DynamicTrigger);

        let mut min_space_reclaim_trigger_interval = tokio::time::interval(Duration::from_secs(
            periodic_space_reclaim_compaction_interval_sec,
        ));

        min_space_reclaim_trigger_interval
            .set_missed_tick_behavior(tokio::time::MissedTickBehavior::Delay);
        let space_reclaim_trigger = IntervalStream::new(min_space_reclaim_trigger_interval)
            .map(|_| SchedulerEvent::SpaceReclaimTrigger);

        let mut min_ttl_reclaim_trigger_interval = tokio::time::interval(Duration::from_secs(
            periodic_ttl_reclaim_compaction_interval_sec,
        ));
        min_ttl_reclaim_trigger_interval
            .set_missed_tick_behavior(tokio::time::MissedTickBehavior::Delay);
        let ttl_reclaim_trigger = IntervalStream::new(min_ttl_reclaim_trigger_interval)
            .map(|_| SchedulerEvent::TtlReclaimTrigger);

        select(
            dynamic_channel_trigger,
            select(
                dynamic_tick_trigger,
                select(space_reclaim_trigger, ttl_reclaim_trigger),
            ),
        )
    }
}

#[cfg(test)]
mod tests {
    use std::sync::Arc;

    use assert_matches::assert_matches;
    use risingwave_hummock_sdk::compaction_group::StaticCompactionGroupId;

    use crate::hummock::compaction::default_level_selector;
    use crate::hummock::compaction_scheduler::{
        CompactionRequestChannel, CompactionRequestChannelItem, ScheduleStatus,
    };
    use crate::hummock::test_utils::{add_ssts, setup_compute_env};
    use crate::hummock::CompactionScheduler;

    #[tokio::test]
    async fn test_pick_and_assign() {
        let (env, hummock_manager, _cluster_manager, worker_node) = setup_compute_env(80).await;
        let context_id = worker_node.id;
        let compactor_manager = hummock_manager.compactor_manager_ref_for_test();
        let compaction_scheduler =
            CompactionScheduler::new(env, hummock_manager.clone(), compactor_manager.clone());

        let (request_tx, _request_rx) =
            tokio::sync::mpsc::unbounded_channel::<CompactionRequestChannelItem>();
        let request_channel = Arc::new(CompactionRequestChannel::new(request_tx));

        // Add a compactor with invalid context_id.
        let _receiver = compactor_manager.add_compactor(1234, 1);
        assert_eq!(compactor_manager.compactor_num(), 1);

        // No task
        let compactor = hummock_manager.get_idle_compactor().await.unwrap();
        assert_eq!(
            ScheduleStatus::NoTask,
            compaction_scheduler
                .pick_and_assign(
                    StaticCompactionGroupId::StateDefault.into(),
                    compactor,
                    request_channel.clone(),
                    &mut default_level_selector(),
                )
                .await
        );

        let _sst_infos = add_ssts(1, hummock_manager.as_ref(), context_id).await;
        let compactor = hummock_manager.get_idle_compactor().await.unwrap();
        // Cannot assign because of invalid compactor
        assert_matches!(
            compaction_scheduler
                .pick_and_assign(
                    StaticCompactionGroupId::StateDefault.into(),
                    compactor,
                    request_channel.clone(),
                    &mut default_level_selector(),
                )
                .await,
            ScheduleStatus::AssignFailure(_)
        );
        assert_eq!(compactor_manager.compactor_num(), 0);

        // Add a valid compactor and succeed
        let _receiver = compactor_manager.add_compactor(context_id, 1);
        assert_eq!(compactor_manager.compactor_num(), 1);
        let compactor = hummock_manager.get_idle_compactor().await.unwrap();
        assert_eq!(
            ScheduleStatus::Ok,
            compaction_scheduler
                .pick_and_assign(
                    StaticCompactionGroupId::StateDefault.into(),
                    compactor,
                    request_channel.clone(),
                    &mut default_level_selector(),
                )
                .await
        );

        // Add more SSTs for compaction.
        let _sst_infos = add_ssts(2, hummock_manager.as_ref(), context_id).await;

        // No idle compactor
        assert_eq!(
            hummock_manager.get_assigned_tasks_number(context_id).await,
            1
        );
        assert_eq!(compactor_manager.compactor_num(), 1);
        assert_matches!(hummock_manager.get_idle_compactor().await, None);

        // Increase compactor concurrency and succeed
        let _receiver = compactor_manager.add_compactor(context_id, 10);
        assert_eq!(
            hummock_manager.get_assigned_tasks_number(context_id).await,
            1
        );
        let compactor = hummock_manager.get_idle_compactor().await.unwrap();
        assert_eq!(
            ScheduleStatus::Ok,
            compaction_scheduler
                .pick_and_assign(
                    StaticCompactionGroupId::StateDefault.into(),
                    compactor,
                    request_channel.clone(),
                    &mut default_level_selector(),
                )
                .await
        );
        assert_eq!(
            hummock_manager.get_assigned_tasks_number(context_id).await,
            2
        );
    }

    #[tokio::test]
    #[cfg(all(test, feature = "failpoints"))]
    async fn test_failpoints() {
        use risingwave_pb::hummock::compact_task::TaskStatus;

        use crate::manager::LocalNotification;

        let (env, hummock_manager, _cluster_manager, worker_node) = setup_compute_env(80).await;
        let context_id = worker_node.id;
        let compactor_manager = hummock_manager.compactor_manager_ref_for_test();
        let compaction_scheduler = CompactionScheduler::new(
            env.clone(),
            hummock_manager.clone(),
            compactor_manager.clone(),
        );

        let (request_tx, _request_rx) =
            tokio::sync::mpsc::unbounded_channel::<CompactionRequestChannelItem>();
        let request_channel = Arc::new(CompactionRequestChannel::new(request_tx));

        let _sst_infos = add_ssts(1, hummock_manager.as_ref(), context_id).await;
        let _receiver = compactor_manager.add_compactor(context_id, 1);

        // Pick failure
        let fp_get_compact_task = "fp_get_compact_task";
        fail::cfg(fp_get_compact_task, "return").unwrap();
        let compactor = hummock_manager.get_idle_compactor().await.unwrap();
        assert_eq!(
            ScheduleStatus::PickFailure,
            compaction_scheduler
                .pick_and_assign(
                    StaticCompactionGroupId::StateDefault.into(),
                    compactor,
                    request_channel.clone(),
                    &mut default_level_selector(),
                )
                .await
        );
        fail::remove(fp_get_compact_task);

        // Assign failed and task cancelled.
        let fp_assign_compaction_task_fail = "assign_compaction_task_fail";
        fail::cfg(fp_assign_compaction_task_fail, "return").unwrap();
        let compactor = hummock_manager.get_idle_compactor().await.unwrap();
        assert_matches!(
            compaction_scheduler
                .pick_and_assign(
                    StaticCompactionGroupId::StateDefault.into(),
                    compactor,
                    request_channel.clone(),
                    &mut default_level_selector(),
                )
                .await,
            ScheduleStatus::AssignFailure(_)
        );
        fail::remove(fp_assign_compaction_task_fail);
        assert!(hummock_manager.list_all_tasks_ids().await.is_empty());

        // Send failed and task cancelled.
        let fp_compaction_send_task_fail = "compaction_send_task_fail";
        fail::cfg(fp_compaction_send_task_fail, "return").unwrap();
        let compactor = hummock_manager.get_idle_compactor().await.unwrap();
        assert_matches!(
            compaction_scheduler
                .pick_and_assign(
                    StaticCompactionGroupId::StateDefault.into(),
                    compactor,
                    request_channel.clone(),
                    &mut default_level_selector(),
                )
                .await,
            ScheduleStatus::SendFailure(_)
        );
        fail::remove(fp_compaction_send_task_fail);
        assert!(hummock_manager.list_all_tasks_ids().await.is_empty());

        // There is no idle compactor, because the compactor is paused after send failure.
        assert_matches!(hummock_manager.get_idle_compactor().await, None);
        assert!(hummock_manager.list_all_tasks_ids().await.is_empty());
        let _receiver = compactor_manager.add_compactor(context_id, 1);

        // Assign failed and task cancellation failed.
        let (tx, mut rx) = tokio::sync::mpsc::unbounded_channel();
        env.notification_manager().insert_local_sender(tx).await;
        let fp_cancel_compact_task = "fp_cancel_compact_task";
        fail::cfg(fp_assign_compaction_task_fail, "return").unwrap();
        fail::cfg(fp_cancel_compact_task, "return").unwrap();
        let compactor = hummock_manager.get_idle_compactor().await.unwrap();
        assert_matches!(
            compaction_scheduler
                .pick_and_assign(
                    StaticCompactionGroupId::StateDefault.into(),
                    compactor,
                    request_channel.clone(),
                    &mut default_level_selector(),
                )
                .await,
            ScheduleStatus::AssignFailure(_)
        );
        fail::remove(fp_assign_compaction_task_fail);
        fail::remove(fp_cancel_compact_task);
        assert_eq!(hummock_manager.list_all_tasks_ids().await.len(), 1);
        // Notified to retry cancellation.
        let mut task_to_cancel = match rx.recv().await.unwrap() {
            LocalNotification::WorkerNodeIsDeleted(_) => {
                panic!()
            }
            LocalNotification::CompactionTaskNeedCancel(task_to_cancel) => task_to_cancel,
        };
        hummock_manager
            .cancel_compact_task(&mut task_to_cancel, TaskStatus::ManualCanceled)
            .await
            .unwrap();
        assert!(hummock_manager.list_all_tasks_ids().await.is_empty());

        // Succeeded.
        let compactor = hummock_manager.get_idle_compactor().await.unwrap();
        assert_matches!(
            compaction_scheduler
                .pick_and_assign(
                    StaticCompactionGroupId::StateDefault.into(),
                    compactor,
                    request_channel.clone(),
                    &mut default_level_selector(),
                )
                .await,
            ScheduleStatus::Ok
        );
        assert_eq!(hummock_manager.list_all_tasks_ids().await.len(), 1);
    }
}<|MERGE_RESOLUTION|>--- conflicted
+++ resolved
@@ -146,63 +146,6 @@
             self.env.opts.periodic_space_reclaim_compaction_interval_sec,
             self.env.opts.periodic_ttl_reclaim_compaction_interval_sec,
             self.env.opts.periodic_compaction_interval_sec,
-<<<<<<< HEAD
-        ));
-        min_trigger_interval.set_missed_tick_behavior(tokio::time::MissedTickBehavior::Delay);
-        loop {
-            let compaction_group: CompactionGroupId = tokio::select! {
-                compaction_group = sched_rx.recv() => {
-                    match compaction_group {
-                        Some(compaction_group) => compaction_group,
-                        None => {
-                            tracing::warn!("Compactor Scheduler: The Hummock manager has dropped the connection,
-                                it means it has either died or started a new session. Exiting.");
-                            return;
-                        }
-                    }
-                },
-                _ = min_trigger_interval.tick() => {
-                    // Disable periodic trigger for compaction_deterministic_test.
-                    if self.env.opts.compaction_deterministic_test {
-                        continue;
-                    }
-                    // Periodically trigger compaction for all compaction groups.
-                    for cg_id in self.hummock_manager.compaction_group_ids().await {
-                        if let Err(e) = sched_channel.try_sched_compaction(cg_id) {
-                            tracing::warn!("Failed to schedule compaction for compaction group {}. {}", cg_id, e);
-                        }
-                    }
-                    continue;
-                },
-                // Shutdown compactor scheduler
-                _ = &mut shutdown_rx => {
-                    break;
-                }
-            };
-
-            sync_point::sync_point!("BEFORE_SCHEDULE_COMPACTION_TASK");
-            sched_channel.unschedule(compaction_group);
-
-            // Wait for a compactor to become available.
-            let compactor = loop {
-                if let Some(compactor) = self.hummock_manager.get_idle_compactor().await {
-                    break compactor;
-                } else {
-                    let mut min_check_state_interval =
-                        tokio::time::interval(Duration::from_secs(1));
-                    tracing::debug!("No available compactor, pausing compaction.");
-                    self.hummock_manager.report_scale_compactor_info().await;
-                    tokio::select! {
-                        _ = min_check_state_interval.tick() => {},
-                        _ = self.compaction_resume_notifier.notified() => {},
-                        _ = &mut shutdown_rx => {
-                            return;
-                        }
-                    }
-                    self.hummock_manager.report_scale_compactor_info().await;
-                }
-            };
-=======
         );
         self.schedule_loop(
             sched_channel.clone(),
@@ -212,7 +155,6 @@
         )
         .await;
     }
->>>>>>> b429e9c2
 
     fn init_selectors() -> HashMap<compact_task::TaskType, Box<dyn LevelSelector>> {
         let mut compaction_selectors: HashMap<compact_task::TaskType, Box<dyn LevelSelector>> =
@@ -513,12 +455,15 @@
                 break compactor;
             } else {
                 tracing::debug!("No available compactor, pausing compaction.");
+                self.hummock_manager.report_scale_compactor_info().await;
                 tokio::select! {
                     _ = self.compaction_resume_notifier.notified() => {},
                     _ = &mut shutdown_rx => {
                         return false;
                     }
                 }
+
+                self.hummock_manager.report_scale_compactor_info().await;
             }
         };
         let selector = compaction_selectors.get_mut(&task_type).unwrap();
