// Copyright 2023 RisingWave Labs
//
// Licensed under the Apache License, Version 2.0 (the "License");
// you may not use this file except in compliance with the License.
// You may obtain a copy of the License at
//
//     http://www.apache.org/licenses/LICENSE-2.0
//
// Unless required by applicable law or agreed to in writing, software
// distributed under the License is distributed on an "AS IS" BASIS,
// WITHOUT WARRANTIES OR CONDITIONS OF ANY KIND, either express or implied.
// See the License for the specific language governing permissions and
// limitations under the License.

use std::sync::Arc;
use std::time::Instant;

use futures::stream::select;
use futures::{FutureExt, StreamExt};
use futures_async_stream::try_stream;
use prometheus::Histogram;
use risingwave_common::array::{Op, StreamChunk};
use risingwave_common::catalog::Schema;
use risingwave_common::row::Row;
use risingwave_common::types::DataType;
use risingwave_common::util::chunk_coalesce::DataChunkBuilder;
use risingwave_connector::sink::catalog::SinkType;
use risingwave_connector::sink::{Sink, SinkConfig, SinkImpl};
use risingwave_connector::{dispatch_sink, ConnectorParams};

use super::error::{StreamExecutorError, StreamExecutorResult};
use super::{BoxedExecutor, Executor, Message};
use crate::common::log_store::{LogReader, LogStoreFactory, LogStoreReadItem, LogWriter};
use crate::executor::monitor::StreamingMetrics;
use crate::executor::{expect_first_barrier, ActorContextRef, BoxedMessageStream, PkIndices};

pub struct SinkExecutor<F: LogStoreFactory> {
    input: BoxedExecutor,
    metrics: Arc<StreamingMetrics>,
    sink: SinkImpl,
    config: SinkConfig,
    identity: String,
    schema: Schema,
    pk_indices: Vec<usize>,
    sink_type: SinkType,
    actor_context: ActorContextRef,
    log_reader: F::Reader,
    log_writer: F::Writer,
}

async fn build_sink(
    config: SinkConfig,
    schema: Schema,
    pk_indices: PkIndices,
    connector_params: ConnectorParams,
    sink_type: SinkType,
    sink_id: u64,
) -> StreamExecutorResult<SinkImpl> {
    Ok(SinkImpl::new(
        config,
        schema,
        pk_indices,
        connector_params,
        sink_type,
        sink_id,
    )
    .await?)
}

// Drop all the DELETE messages in this chunk and convert UPDATE INSERT into INSERT.
fn force_append_only(chunk: StreamChunk, data_types: Vec<DataType>) -> Option<StreamChunk> {
    let mut builder = DataChunkBuilder::new(data_types, chunk.cardinality() + 1);
    for (op, row_ref) in chunk.rows() {
        if op == Op::Insert || op == Op::UpdateInsert {
            let finished = builder.append_one_row(row_ref.into_owned_row());
            assert!(finished.is_none());
        }
    }
    builder.consume_all().map(|data_chunk| {
        let ops = vec![Op::Insert; data_chunk.capacity()];
        StreamChunk::from_parts(ops, data_chunk)
    })
}

impl<F: LogStoreFactory> SinkExecutor<F> {
    #[allow(clippy::too_many_arguments)]
    pub async fn new(
        materialize_executor: BoxedExecutor,
        metrics: Arc<StreamingMetrics>,
        config: SinkConfig,
        executor_id: u64,
        connector_params: ConnectorParams,
        schema: Schema,
        pk_indices: Vec<usize>,
        sink_type: SinkType,
        sink_id: u64,
        actor_context: ActorContextRef,
        log_store_factory: F,
    ) -> StreamExecutorResult<Self> {
        let (log_reader, log_writer) = log_store_factory.build().await;
        let sink = build_sink(
            config.clone(),
            schema.clone(),
            pk_indices.clone(),
            connector_params,
            sink_type,
<<<<<<< HEAD
=======
            sink_id,
>>>>>>> 2888c64b
        )
        .await?;
        Ok(Self {
            input: materialize_executor,
            metrics,
            sink,
            config,
            identity: format!("SinkExecutor {:X?}", executor_id),
            schema,
            sink_type,
            pk_indices,
            actor_context,
            log_reader,
            log_writer,
        })
    }

    fn execute_inner(self) -> BoxedMessageStream {
        let metrics = self
            .metrics
            .sink_commit_duration
            .with_label_values(&[self.identity.as_str(), self.config.get_connector()]);

        let write_log_stream = Self::execute_write_log(
            self.input,
            self.log_writer,
            self.schema,
            self.sink_type,
            self.actor_context,
        );

        dispatch_sink!(self.sink, sink, {
            let consume_log_stream = Self::execute_consume_log(sink, self.log_reader, metrics);
            select(consume_log_stream.into_stream(), write_log_stream).boxed()
        })
    }

    #[try_stream(ok = Message, error = StreamExecutorError)]
    async fn execute_write_log(
        input: BoxedExecutor,
        mut log_writer: impl LogWriter,
        schema: Schema,
        sink_type: SinkType,
        actor_context: ActorContextRef,
    ) {
        let data_types = schema.data_types();
        let mut input = input.execute();

        let barrier = expect_first_barrier(&mut input).await?;

        let epoch_pair = barrier.epoch;

        log_writer.init(epoch_pair.curr).await?;

        // Propagate the first barrier
        yield Message::Barrier(barrier);

        #[for_await]
        for msg in input {
            match msg? {
                Message::Watermark(w) => yield Message::Watermark(w),
                Message::Chunk(chunk) => {
                    let visible_chunk = if sink_type == SinkType::ForceAppendOnly {
                        // Force append-only by dropping UPDATE/DELETE messages. We do this when the
                        // user forces the sink to be append-only while it is actually not based on
                        // the frontend derivation result.
                        force_append_only(chunk.clone(), data_types.clone())
                    } else {
                        Some(chunk.clone().compact())
                    };

                    if let Some(chunk) = visible_chunk {
                        // NOTE: We start the txn here because a force-append-only sink might
                        // receive a data chunk full of DELETE messages and then drop all of them.
                        // At this point (instead of the point above when we receive the upstream
                        // data chunk), we make sure that we do have data to send out, and we can
                        // thus mark the txn as started.
                        log_writer.write_chunk(chunk.clone()).await?;

                        yield Message::Chunk(chunk);
                    }
                }
                Message::Barrier(barrier) => {
                    log_writer
                        .flush_current_epoch(barrier.epoch.curr, barrier.checkpoint)
                        .await?;
                    if let Some(vnode_bitmap) = barrier.as_update_vnode_bitmap(actor_context.id) {
                        log_writer.update_vnode_bitmap(vnode_bitmap);
                    }
                    yield Message::Barrier(barrier);
                }
            }
        }
    }

    async fn execute_consume_log<S: Sink, R: LogReader>(
        mut sink: S,
        mut log_reader: R,
        sink_commit_duration_metrics: Histogram,
    ) -> StreamExecutorResult<Message> {
        log_reader.init().await?;
<<<<<<< HEAD

        enum SinkState {
            Uninitialized,
            Writing { curr_epoch: u64 },
            Checkpointed { prev_epoch: u64 },
        }

        let mut state = SinkState::Uninitialized;
=======

        enum LogConsumerState {
            /// Mark that the log consumer is not initialized yet
            Uninitialized,

            /// Mark that there is some data written in this checkpoint.
            Writing { curr_epoch: u64 },

            /// Mark that the consumer has been checkpointed and there is no new data written after
            /// the checkpoint
            Checkpointed { prev_epoch: u64 },
        }

        let mut state = LogConsumerState::Uninitialized;
>>>>>>> 2888c64b

        loop {
            let (epoch, item): (u64, LogStoreReadItem) = log_reader.next_item().await?;
            match item {
                LogStoreReadItem::StreamChunk(chunk) => {
<<<<<<< HEAD
                    // NOTE: We start the txn here because a force-append-only sink might
                    // receive a data chunk full of DELETE messages and then drop all of them.
                    // At this point (instead of the point above when we receive the upstream
                    // data chunk), we make sure that we do have data to send out, and we can
                    // thus mark the txn as started.
                    state = match state {
                        SinkState::Uninitialized => {
                            sink.begin_epoch(epoch).await?;
                            SinkState::Writing { curr_epoch: epoch }
                        }
                        SinkState::Writing { curr_epoch } => {
=======
                    state = match state {
                        LogConsumerState::Uninitialized => {
                            sink.begin_epoch(epoch).await?;
                            LogConsumerState::Writing { curr_epoch: epoch }
                        }
                        LogConsumerState::Writing { curr_epoch } => {
>>>>>>> 2888c64b
                            assert!(
                                epoch >= curr_epoch,
                                "new epoch {} should not be below the current epoch {}",
                                epoch,
                                curr_epoch
                            );
<<<<<<< HEAD
                            SinkState::Writing { curr_epoch: epoch }
                        }
                        SinkState::Checkpointed { prev_epoch } => {
=======
                            LogConsumerState::Writing { curr_epoch: epoch }
                        }
                        LogConsumerState::Checkpointed { prev_epoch } => {
>>>>>>> 2888c64b
                            assert!(
                                epoch > prev_epoch,
                                "new epoch {} should be greater than prev epoch {}",
                                epoch,
                                prev_epoch
                            );
                            sink.begin_epoch(epoch).await?;
<<<<<<< HEAD
                            SinkState::Writing { curr_epoch: epoch }
=======
                            LogConsumerState::Writing { curr_epoch: epoch }
>>>>>>> 2888c64b
                        }
                    };

                    if let Err(e) = sink.write_batch(chunk.clone()).await {
                        sink.abort().await?;
                        return Err(e.into());
                    }
                }
                LogStoreReadItem::Barrier { is_checkpoint } => {
                    state = match state {
<<<<<<< HEAD
                        SinkState::Uninitialized => SinkState::Checkpointed { prev_epoch: epoch },
                        SinkState::Writing { curr_epoch } => {
=======
                        LogConsumerState::Uninitialized => {
                            LogConsumerState::Checkpointed { prev_epoch: epoch }
                        }
                        LogConsumerState::Writing { curr_epoch } => {
>>>>>>> 2888c64b
                            assert!(
                                epoch >= curr_epoch,
                                "barrier epoch {} should not be below current epoch {}",
                                epoch,
                                curr_epoch
                            );
                            if is_checkpoint {
                                let start_time = Instant::now();
                                sink.commit().await?;
                                sink_commit_duration_metrics
                                    .observe(start_time.elapsed().as_millis() as f64);
<<<<<<< HEAD
                                SinkState::Checkpointed { prev_epoch: epoch }
                            } else {
                                SinkState::Writing { curr_epoch: epoch }
                            }
                        }
                        SinkState::Checkpointed { prev_epoch } => {
=======
                                LogConsumerState::Checkpointed { prev_epoch: epoch }
                            } else {
                                LogConsumerState::Writing { curr_epoch: epoch }
                            }
                        }
                        LogConsumerState::Checkpointed { prev_epoch } => {
>>>>>>> 2888c64b
                            assert!(
                                epoch > prev_epoch,
                                "checkpoint epoch {} should be greater than prev checkpoint epoch: {}",
                                epoch,
                                prev_epoch
                            );
<<<<<<< HEAD
                            SinkState::Checkpointed { prev_epoch: epoch }
=======
                            LogConsumerState::Checkpointed { prev_epoch: epoch }
>>>>>>> 2888c64b
                        }
                    };
                    if is_checkpoint {
                        log_reader.truncate().await?;
                    }
                }
            }
        }
    }
}

impl<F: LogStoreFactory> Executor for SinkExecutor<F> {
    fn execute(self: Box<Self>) -> BoxedMessageStream {
        self.execute_inner()
    }

    fn schema(&self) -> &Schema {
        self.input.schema()
    }

    fn pk_indices(&self) -> super::PkIndicesRef<'_> {
        &self.pk_indices
    }

    fn identity(&self) -> &str {
        &self.identity
    }
}

#[cfg(test)]
mod test {
    use super::*;
    use crate::common::log_store::in_mem::BoundedInMemLogStoreFactory;
    use crate::executor::test_utils::*;
    use crate::executor::ActorContext;

    #[tokio::test]
    async fn test_force_append_only_sink() {
        use risingwave_common::array::stream_chunk::StreamChunk;
        use risingwave_common::array::StreamChunkTestExt;
        use risingwave_common::catalog::Field;
        use risingwave_common::types::DataType;

        use crate::executor::Barrier;

        let properties = maplit::hashmap! {
            "connector".into() => "blackhole".into(),
            "type".into() => "append-only".into(),
            "force_append_only".into() => "true".into()
        };
        let schema = Schema::new(vec![
            Field::with_name(DataType::Int64, "v1"),
            Field::with_name(DataType::Int64, "v2"),
        ]);
        let pk = vec![0];

        let mock = MockSource::with_messages(
            schema.clone(),
            pk.clone(),
            vec![
                Message::Barrier(Barrier::new_test_barrier(1)),
                Message::Chunk(std::mem::take(&mut StreamChunk::from_pretty(
                    " I I
                    + 3 2",
                ))),
                Message::Barrier(Barrier::new_test_barrier(2)),
                Message::Chunk(std::mem::take(&mut StreamChunk::from_pretty(
                    "  I I
                    U- 3 2
                    U+ 3 4
                     + 5 6",
                ))),
                Message::Chunk(std::mem::take(&mut StreamChunk::from_pretty(
                    " I I
                    - 5 6",
                ))),
            ],
        );

        let config = SinkConfig::from_hashmap(properties).unwrap();
        let sink_executor = SinkExecutor::new(
            Box::new(mock),
            Arc::new(StreamingMetrics::unused()),
            config,
            0,
            Default::default(),
            schema.clone(),
            pk.clone(),
            SinkType::ForceAppendOnly,
            0,
            ActorContext::create(0),
            BoundedInMemLogStoreFactory::new(1),
        )
        .await
        .unwrap();

        let mut executor = SinkExecutor::execute(Box::new(sink_executor));

        // Barrier message.
        executor.next().await.unwrap().unwrap();

        let chunk_msg = executor.next().await.unwrap().unwrap();
        assert_eq!(
            chunk_msg.into_chunk().unwrap(),
            StreamChunk::from_pretty(
                " I I
                + 3 2",
            )
        );

        // Barrier message.
        executor.next().await.unwrap().unwrap();

        let chunk_msg = executor.next().await.unwrap().unwrap();
        assert_eq!(
            chunk_msg.into_chunk().unwrap(),
            StreamChunk::from_pretty(
                " I I
                + 3 4
                + 5 6",
            )
        );

        // Should not receive the third stream chunk message because the force-append-only sink
        // executor will drop all DELETE messages.

        // The last barrier message.
        executor.next().await.unwrap().unwrap();
    }

    #[tokio::test]
    async fn test_empty_barrier_sink() {
        use risingwave_common::catalog::Field;
        use risingwave_common::types::DataType;

        use crate::executor::Barrier;

        let properties = maplit::hashmap! {
            "connector".into() => "blackhole".into(),
            "type".into() => "append-only".into(),
            "force_append_only".into() => "true".into()
        };
        let schema = Schema::new(vec![
            Field::with_name(DataType::Int64, "v1"),
            Field::with_name(DataType::Int64, "v2"),
        ]);
        let pk = vec![0];

        let mock = MockSource::with_messages(
            schema.clone(),
            pk.clone(),
            vec![
                Message::Barrier(Barrier::new_test_barrier(1)),
                Message::Barrier(Barrier::new_test_barrier(2)),
                Message::Barrier(Barrier::new_test_barrier(3)),
            ],
        );

        let config = SinkConfig::from_hashmap(properties).unwrap();
        let sink_executor = SinkExecutor::new(
            Box::new(mock),
            Arc::new(StreamingMetrics::unused()),
            config,
            0,
            Default::default(),
            schema.clone(),
            pk.clone(),
            SinkType::ForceAppendOnly,
<<<<<<< HEAD
=======
            0,
>>>>>>> 2888c64b
            ActorContext::create(0),
            BoundedInMemLogStoreFactory::new(1),
        )
        .await
        .unwrap();

        let mut executor = SinkExecutor::execute(Box::new(sink_executor));

        // Barrier message.
        assert_eq!(
            executor.next().await.unwrap().unwrap(),
            Message::Barrier(Barrier::new_test_barrier(1))
        );

        // Barrier message.
        assert_eq!(
            executor.next().await.unwrap().unwrap(),
            Message::Barrier(Barrier::new_test_barrier(2))
        );

        // The last barrier message.
        assert_eq!(
            executor.next().await.unwrap().unwrap(),
            Message::Barrier(Barrier::new_test_barrier(3))
        );
    }
}<|MERGE_RESOLUTION|>--- conflicted
+++ resolved
@@ -104,10 +104,7 @@
             pk_indices.clone(),
             connector_params,
             sink_type,
-<<<<<<< HEAD
-=======
             sink_id,
->>>>>>> 2888c64b
         )
         .await?;
         Ok(Self {
@@ -209,16 +206,6 @@
         sink_commit_duration_metrics: Histogram,
     ) -> StreamExecutorResult<Message> {
         log_reader.init().await?;
-<<<<<<< HEAD
-
-        enum SinkState {
-            Uninitialized,
-            Writing { curr_epoch: u64 },
-            Checkpointed { prev_epoch: u64 },
-        }
-
-        let mut state = SinkState::Uninitialized;
-=======
 
         enum LogConsumerState {
             /// Mark that the log consumer is not initialized yet
@@ -233,47 +220,26 @@
         }
 
         let mut state = LogConsumerState::Uninitialized;
->>>>>>> 2888c64b
 
         loop {
             let (epoch, item): (u64, LogStoreReadItem) = log_reader.next_item().await?;
             match item {
                 LogStoreReadItem::StreamChunk(chunk) => {
-<<<<<<< HEAD
-                    // NOTE: We start the txn here because a force-append-only sink might
-                    // receive a data chunk full of DELETE messages and then drop all of them.
-                    // At this point (instead of the point above when we receive the upstream
-                    // data chunk), we make sure that we do have data to send out, and we can
-                    // thus mark the txn as started.
-                    state = match state {
-                        SinkState::Uninitialized => {
-                            sink.begin_epoch(epoch).await?;
-                            SinkState::Writing { curr_epoch: epoch }
-                        }
-                        SinkState::Writing { curr_epoch } => {
-=======
                     state = match state {
                         LogConsumerState::Uninitialized => {
                             sink.begin_epoch(epoch).await?;
                             LogConsumerState::Writing { curr_epoch: epoch }
                         }
                         LogConsumerState::Writing { curr_epoch } => {
->>>>>>> 2888c64b
                             assert!(
                                 epoch >= curr_epoch,
                                 "new epoch {} should not be below the current epoch {}",
                                 epoch,
                                 curr_epoch
                             );
-<<<<<<< HEAD
-                            SinkState::Writing { curr_epoch: epoch }
-                        }
-                        SinkState::Checkpointed { prev_epoch } => {
-=======
                             LogConsumerState::Writing { curr_epoch: epoch }
                         }
                         LogConsumerState::Checkpointed { prev_epoch } => {
->>>>>>> 2888c64b
                             assert!(
                                 epoch > prev_epoch,
                                 "new epoch {} should be greater than prev epoch {}",
@@ -281,11 +247,7 @@
                                 prev_epoch
                             );
                             sink.begin_epoch(epoch).await?;
-<<<<<<< HEAD
-                            SinkState::Writing { curr_epoch: epoch }
-=======
                             LogConsumerState::Writing { curr_epoch: epoch }
->>>>>>> 2888c64b
                         }
                     };
 
@@ -296,15 +258,10 @@
                 }
                 LogStoreReadItem::Barrier { is_checkpoint } => {
                     state = match state {
-<<<<<<< HEAD
-                        SinkState::Uninitialized => SinkState::Checkpointed { prev_epoch: epoch },
-                        SinkState::Writing { curr_epoch } => {
-=======
                         LogConsumerState::Uninitialized => {
                             LogConsumerState::Checkpointed { prev_epoch: epoch }
                         }
                         LogConsumerState::Writing { curr_epoch } => {
->>>>>>> 2888c64b
                             assert!(
                                 epoch >= curr_epoch,
                                 "barrier epoch {} should not be below current epoch {}",
@@ -316,32 +273,19 @@
                                 sink.commit().await?;
                                 sink_commit_duration_metrics
                                     .observe(start_time.elapsed().as_millis() as f64);
-<<<<<<< HEAD
-                                SinkState::Checkpointed { prev_epoch: epoch }
-                            } else {
-                                SinkState::Writing { curr_epoch: epoch }
-                            }
-                        }
-                        SinkState::Checkpointed { prev_epoch } => {
-=======
                                 LogConsumerState::Checkpointed { prev_epoch: epoch }
                             } else {
                                 LogConsumerState::Writing { curr_epoch: epoch }
                             }
                         }
                         LogConsumerState::Checkpointed { prev_epoch } => {
->>>>>>> 2888c64b
                             assert!(
                                 epoch > prev_epoch,
                                 "checkpoint epoch {} should be greater than prev checkpoint epoch: {}",
                                 epoch,
                                 prev_epoch
                             );
-<<<<<<< HEAD
-                            SinkState::Checkpointed { prev_epoch: epoch }
-=======
                             LogConsumerState::Checkpointed { prev_epoch: epoch }
->>>>>>> 2888c64b
                         }
                     };
                     if is_checkpoint {
@@ -510,10 +454,7 @@
             schema.clone(),
             pk.clone(),
             SinkType::ForceAppendOnly,
-<<<<<<< HEAD
-=======
             0,
->>>>>>> 2888c64b
             ActorContext::create(0),
             BoundedInMemLogStoreFactory::new(1),
         )
