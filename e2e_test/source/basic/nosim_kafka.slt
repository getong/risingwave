# Start with nosim to avoid running in deterministic test


# key schema should be a subset of value schema
statement error
CREATE TABLE upsert_avro_json ()
WITH (
	connector = 'kafka',
  properties.bootstrap.server = 'message_queue:29092',
	topic = 'upsert_avro_json')
ROW FORMAT UPSERT_AVRO 
row schema location confluent schema registry 'http://message_queue:8081'


# key schema should be a subset of value schema
statement error
CREATE TABLE upsert_student_key_not_subset_of_value_avro_json ()
WITH (
	connector = 'kafka',
  properties.bootstrap.server = 'message_queue:29092',
	topic = 'upsert_student_key_not_subset_of_value_avro_json')
ROW FORMAT UPSERT_AVRO 
row schema location confluent schema registry 'http://message_queue:8081'

# but if we let the key as a column, there's no such requirement
statement ok
CREATE TABLE upsert_student_key_not_subset_of_value_avro_json (
<<<<<<< HEAD
	PRIMARY KEY(key_struct)
=======
	key_struct struct<"NOTEXIST" INT> PRIMARY KEY
>>>>>>> 558cef5d
)
WITH (
	connector = 'kafka',
  properties.bootstrap.server = 'message_queue:29092',
	topic = 'upsert_student_key_not_subset_of_value_avro_json')
ROW FORMAT UPSERT_AVRO 
row schema location confluent schema registry 'http://message_queue:8081'

statement ok
CREATE TABLE upsert_student_avro_json ()
WITH (
	connector = 'kafka',
  properties.bootstrap.server = 'message_queue:29092',
	topic = 'upsert_student_avro_json')
ROW FORMAT UPSERT_AVRO 
row schema location confluent schema registry 'http://message_queue:8081'


statement ok
CREATE TABLE upsert_avro_json (
  PRIMARY KEY(id)
)
WITH (
connector = 'kafka',
 properties.bootstrap.server = 'message_queue:29092',
topic = 'upsert_avro_json')
ROW FORMAT UPSERT_AVRO 
row schema location confluent schema registry 'http://message_queue:8081'

# Just ignore the kafka key, it works
statement ok
CREATE TABLE upsert_avro_json2 (
  PRIMARY KEY("id")
)
WITH (
	connector = 'kafka',
  properties.bootstrap.server = 'message_queue:29092',
	topic = 'upsert_avro_json')
ROW FORMAT UPSERT_AVRO 
row schema location confluent schema registry 'http://message_queue:8081'

statement ok
CREATE TABLE debezium_non_compact (PRIMARY KEY(order_id)) with (
    connector = 'kafka',
    kafka.topic = 'debezium_non_compact_avro_json',
    kafka.brokers = 'message_queue:29092',
    kafka.scan.startup.mode = 'earliest'
) ROW FORMAT DEBEZIUM_AVRO ROW SCHEMA LOCATION CONFLUENT SCHEMA REGISTRY 'http://message_queue:8081';

statement ok
CREATE TABLE debezium_compact (PRIMARY KEY(order_id)) with (
    connector = 'kafka',
    kafka.topic = 'debezium_compact_avro_json',
    kafka.brokers = 'message_queue:29092',
    kafka.scan.startup.mode = 'earliest'
) ROW FORMAT DEBEZIUM_AVRO ROW SCHEMA LOCATION CONFLUENT SCHEMA REGISTRY 'http://message_queue:8081';

statement ok
flush;

# Wait enough time to ensure SourceExecutor consumes all Kafka data.
sleep 5s


query II
SELECT
 *
FROM
 upsert_avro_json
ORDER BY
 "ID";
----
id1 update id1 -1 6768 6970 value9 7172 info9 2021-05-18T07:59:58.714Z
id2 delete id2 2 7778 7980 value10 8182 info10 2021-05-19T15:22:45.539Z
id3 delete id3 3 7778 7980 value10 8182 info10 2021-05-19T15:22:45.539Z
id5 delete id5 5 7778 7980 value10 8182 info10 2021-05-19T15:22:45.539Z



query II
SELECT
 *
FROM
 upsert_student_key_not_subset_of_value_avro_json
ORDER BY
 "ID";
----
(1) 1 Ethan Martinez 18 6.1 180
(2) 2 Emily Jackson 19 5.4 110
(3) 3 Noah Thompson 21 6.3 195
(4) 4 Emma Brown 20 5.3 130
(5) 5 Michael Williams 22 6.2 190
(6) 6 Leah Davis 18 5.7 140
(9) 9 Jacob Anderson 20 5.8 155


query II
SELECT
	*
FROM
	upsert_avro_json2
ORDER BY
	"ID";
----
update id1 -1 6768 6970 value9 7172 info9 2021-05-18T07:59:58.714Z
delete id2 2 7778 7980 value10 8182 info10 2021-05-19T15:22:45.539Z
delete id3 3 7778 7980 value10 8182 info10 2021-05-19T15:22:45.539Z
delete id5 5 7778 7980 value10 8182 info10 2021-05-19T15:22:45.539Z


query II
SELECT
 *
FROM
 upsert_student_avro_json
ORDER BY
 "ID";
----
1 Ethan Martinez 18 6.1 180
2 Emily Jackson 19 5.4 110
3 Noah Thompson 21 6.3 195
4 Emma Brown 20 5.3 130
5 Michael Williams 22 6.2 190
6 Leah Davis 18 5.7 140
9 Jacob Anderson 20 5.8 155

query I
select count(*) from debezium_non_compact;
----
2

query I
select count(*) from debezium_compact;
----
2

statement ok
DROP TABLE upsert_avro_json;


statement ok
DROP TABLE upsert_student_key_not_subset_of_value_avro_json;


statement ok
DROP TABLE upsert_avro_json2;

statement ok
DROP TABLE upsert_student_avro_json;

statement ok
DROP TABLE debezium_non_compact;

statement ok
DROP TABLE debezium_compact;<|MERGE_RESOLUTION|>--- conflicted
+++ resolved
@@ -25,11 +25,7 @@
 # but if we let the key as a column, there's no such requirement
 statement ok
 CREATE TABLE upsert_student_key_not_subset_of_value_avro_json (
-<<<<<<< HEAD
 	PRIMARY KEY(key_struct)
-=======
-	key_struct struct<"NOTEXIST" INT> PRIMARY KEY
->>>>>>> 558cef5d
 )
 WITH (
 	connector = 'kafka',
