--- conflicted
+++ resolved
@@ -467,24 +467,8 @@
     }
 
     fn choose_worker(&self, stage: &Arc<QueryStage>) -> SchedulerResult<Vec<WorkerNode>> {
-<<<<<<< HEAD
-        if stage.parallelism.unwrap() == 1 {
-            if let NodeBody::Insert(insert_node) = &stage.root.node
-                && let Some(vnode_mapping) = self.get_vnode_mapping(&insert_node.table_id.into()) {
-                // #8940 dml should use streaming vnode mapping
-                    let worker_node = {
-                        let parallel_unit_ids = vnode_mapping.iter_unique().collect_vec();
-                        let candidates = self.front_env
-                            .worker_node_manager()
-                            .get_workers_by_parallel_unit_ids(&parallel_unit_ids)?;
-                        candidates.choose(&mut rand::thread_rng()).unwrap().clone()
-                    };
-                    Ok(vec![worker_node])
-            } else {
-                Ok(vec![self.front_env.worker_node_manager().next_random()?])
-            }
-=======
         if let Some(table_id) = stage.dml_table_id.as_ref() {
+            // dml should use streaming vnode mapping
             let vnode_mapping = self
                 .get_vnode_mapping(table_id)
                 .ok_or_else(|| SchedulerError::EmptyWorkerNodes)?;
@@ -497,7 +481,6 @@
                 candidates.choose(&mut rand::thread_rng()).unwrap().clone()
             };
             Ok(vec![worker_node])
->>>>>>> 8ab2107e
         } else {
             let mut workers = Vec::with_capacity(stage.parallelism.unwrap() as usize);
             for _ in 0..stage.parallelism.unwrap() {
